--- conflicted
+++ resolved
@@ -1,11 +1,6 @@
 use heed3::{Env, EnvOpenOptions};
 use rand::{rngs::StdRng, Rng, SeedableRng, prelude::SliceRandom};
-<<<<<<< HEAD
-
-#[cfg(feature = "testing")]
-=======
 use crate::helix_engine::vector_core::{vector::HVector, hnsw::HNSW, vector_core::{HNSWConfig, VectorCore}};
->>>>>>> 8d31c234
 use polars::prelude::*;
 use std::collections::{HashSet, HashMap};
 use std::fs::{self, File};
@@ -42,125 +37,9 @@
 }
 */
 
-<<<<<<< HEAD
-fn euclidean_distance(v1: &[f64], v2: &[f64]) -> f64 {
-    v1.iter().zip(v2.iter()).map(|(&a, &b)| (a - b).powi(2)).sum::<f64>().sqrt()
-}
-
-#[cfg(feature = "testing")]
-fn load_dbpedia_vectors(file_path: &str, limit: usize) -> Result<Vec<(String, Vec<f64>)>, PolarsError> {
-    let df = ParquetReader::new(std::fs::File::open(file_path)?)
-        .finish()?
-        .lazy()
-        .limit(limit as u32)
-        .collect()?;
-
-    let ids = df.column("_id")?.str()?;
-    let embeddings = df.column("openai")?.list()?;
-
-    let mut vectors = Vec::new();
-    for (i, (_id, embedding)) in ids.into_iter().zip(embeddings.into_iter()).enumerate() {
-        let f64_series = embedding
-            .unwrap()
-            .cast(&DataType::Float64)
-            .unwrap();
-        let chunked = f64_series.f64().unwrap();
-        let vector: Vec<f64> = chunked.into_no_null_iter().collect();
-        vectors.push((i.to_string(), vector));
-    }
-    Ok(vectors)
-}
-
-#[test]
-fn test_hnsw_creation() {
-    let env = setup_temp_env();
-    let mut txn = env.write_txn().unwrap();
-
-    let hnsw = VectorCore::new(&env, &mut txn, None);
-    assert!(hnsw.is_ok());
-
-    let hnsw = VectorCore::new(&env, &mut txn, Some(Default::default()));
-    assert!(hnsw.is_ok());
-
-    txn.commit().unwrap();
-}
-
-#[test]
-fn test_hnsw_insert_single() {
-    let env = setup_temp_env();
-    let mut txn = env.write_txn().unwrap();
-    let hnsw = VectorCore::new(&env, &mut txn, None).unwrap();
-
-    let id = "test_vec";
-    let data = vec![1.0, 2.0, 3.0];
-
-    let result = hnsw.insert(&mut txn, &data);
-    assert!(result.is_ok());
-
-    txn.commit().unwrap();
-}
-
-#[test]
-fn test_hnsw_insert_single_reduced_dims() {
-    let env = setup_temp_env();
-    let mut txn = env.write_txn().unwrap();
-
-    let hnsw_config = HNSWConfig::with_dim_reduce(3, None);
-    let hnsw = VectorCore::new(&env, &mut txn, Some(hnsw_config)).unwrap();
-
-    let id = "test_vec";
-    let data = vec![1.0, 2.0, 3.0];
-
-    let result = hnsw.insert(&mut txn, &data);
-    assert!(result.is_ok());
-
-    txn.commit().unwrap();
-}
-
-#[test]
-fn test_hnsw_search_empty() {
-    let env = setup_temp_env();
-    let mut txn = env.write_txn().unwrap();
-    let hnsw = VectorCore::new(&env, &mut txn, None).unwrap();
-
-    let query = HVector::new("query".to_string(), vec![1.0, 2.0, 3.0]);
-    let results = hnsw.search(&txn, &query, 5);
-
-    assert!(results.is_ok());
-    assert!(results.unwrap().is_empty());
-
-    txn.commit().unwrap();
-}
-
-#[test]
-fn test_hnsw_search_empty_reduced_dims() {
-    let env = setup_temp_env();
-    let mut txn = env.write_txn().unwrap();
-
-    let hnsw_config = HNSWConfig::with_dim_reduce(3, None);
-    let hnsw = VectorCore::new(&env, &mut txn, Some(hnsw_config)).unwrap();
-
-    let query = HVector::new("query".to_string(), vec![1.0, 2.0, 3.0]);
-    let results = hnsw.search(&txn, &query, 5);
-
-    assert!(results.is_ok());
-    assert!(results.unwrap().is_empty());
-
-    txn.commit().unwrap();
-}
-
-#[test]
-fn test_hnsw_insert_and_search() {
-    let env = setup_temp_env();
-    let mut txn = env.write_txn().unwrap();
-    let hnsw = VectorCore::new(&env, &mut txn, None).unwrap();
-
-    let mut vectors = generate_random_vectors(1000, 10, 42);
-=======
 /*
 fn calc_ground_truths(vectors: Vec<HVector>, query_vectors: Vec<(String, Vec<f64>)>, k: usize) -> Vec<Vec<String>> {
     let mut ground_truths = Vec::new();
->>>>>>> 8d31c234
 
     for (_, query) in query_vectors {
         let hquery = HVector::from_slice("".to_string(), 0, query.to_vec());
@@ -386,62 +265,6 @@
 
     let env = setup_temp_env();
     let mut txn = env.write_txn().unwrap();
-<<<<<<< HEAD
-    let hnsw = VectorCore::new(&env, &mut txn, None).unwrap();
-
-    hnsw.insert(&mut txn, &[1.0, 2.0]).unwrap();
-    hnsw.insert(&mut txn, &[1.0, 2.0, 3.0]).unwrap();
-    hnsw.insert(&mut txn, &[1.0, 2.0, 3.0, 4.0]).unwrap();
-
-    let query_2d = HVector::new("query".to_string(), vec![1.0, 2.0]);
-    let results_2d = hnsw.search(&txn, &query_2d, 3).unwrap();
-
-    let query_3d = HVector::new("query".to_string(), vec![1.0, 2.0, 3.0]);
-    let results_3d = hnsw.search(&txn, &query_3d, 3).unwrap();
-
-    assert!(!results_2d.is_empty());
-    assert!(!results_3d.is_empty());
-    println!("Results 2d: {:?}", results_2d);
-    txn.commit().unwrap();
-}
-
-/// test to run alone for testing with actual data (for now)
-#[test]
-#[cfg(feature = "testing")]
-fn test_accuracy_with_dbpedia_openai() {
-    // cargo test test_accuracy_with_dbpedia_openai -- --nocapture
-    // from data/ dir
-    let file_path = "../data/train-00000-of-00026-3c7b99d1c7eda36e.parquet";
-    let n_base = 10_000; // Number of base vectors (subset) (increase for better testing)
-    let n_query = 10;   // Number of query vectors
-    let k = 10;          // Number of neighbors to retrieve
-
-    let vectors = load_dbpedia_vectors(file_path, n_base).unwrap();
-    println!("Loaded {} vectors", vectors.len());
-
-    // split into base and query sets
-    let mut rng = rand::rng();
-    let mut shuffled_vectors = vectors.clone();
-    shuffled_vectors.shuffle(&mut rng);
-    let base_vectors = &shuffled_vectors[..n_base - n_query];
-    let query_vectors = &shuffled_vectors[n_base - n_query..];
-
-    println!("num of base vecs: {}", base_vectors.len());
-    println!("num of query vecs: {}", query_vectors.len());
-
-    // compute ground truth using exact search (euclidean_distance)
-    let mut ground_truth = Vec::new();
-    for (_, query) in query_vectors {
-        let mut distances: Vec<(String, f64)> = base_vectors // calcing euc for every other, our sol: hnsw
-            .iter()
-            .map(|(id, v)| (id.clone(), euclidean_distance(query, v))) // TODO: find better sol for clone() here
-            .collect();
-        distances.sort_by(|a, b| a.1.partial_cmp(&b.1).unwrap());
-        let top_k: Vec<String> = distances.iter().take(k).map(|(i, _)| i.clone()).collect(); // TODO: find better sol for clone() here
-        ground_truth.push(top_k);
-    }
-=======
->>>>>>> 8d31c234
 
     let mut total_insertion_time = std::time::Duration::from_secs(0);
     let index = VectorCore::new(&env, &mut txn, HNSWConfig::new(n_base)).unwrap();
