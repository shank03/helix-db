use std::{sync::Arc, time::Instant};

use crate::{embed, helix_engine::{
    graph_core::ops::{
        g::G,
        in_::{in_e::InEdgesAdapter, to_n::ToNAdapter, to_v::ToVAdapter},
        out::{from_n::FromNAdapter, from_v::FromVAdapter, out::OutAdapter},
        source::{
            add_n::AddNAdapter, e_from_id::EFromIdAdapter, n_from_id::NFromIdAdapter,
            n_from_index::NFromIndexAdapter, n_from_type,
        },
        tr_val::{Traversable, TraversalVal},
        util::{dedup::DedupAdapter, props::PropsAdapter, range::RangeAdapter},
        vectors::brute_force_search::BruteForceSearchVAdapter,
    },
    storage_core::storage_core::HelixGraphStorage,
    types::GraphError,
}, providers::embedding_providers::get_embedding_model};
use crate::{
    helix_engine::graph_core::ops::{
        source::n_from_type::NFromTypeAdapter, util::paths::ShortestPathAdapter,
    },
    protocol::{filterable::Filterable, id::ID, value::Value},
};
use crate::{
    helix_engine::{
        graph_core::ops::{
            source::e_from_type::EFromTypeAdapter,
            util::drop::Drop,
            vectors::{insert::InsertVAdapter, search::SearchVAdapter},
        },
        vector_core::vector::HVector,
    },
    props,
};
use heed3::RoTxn;
use rand::Rng;
use serde::{Deserialize, Serialize};
use tempfile::TempDir;

use super::ops::{
    in_::in_::InAdapter,
    out::out_e::OutEdgesAdapter,
    source::add_e::{AddEAdapter, EdgeType},
    util::{filter_ref::FilterRefAdapter, update::UpdateAdapter},
};

fn setup_test_db() -> (Arc<HelixGraphStorage>, TempDir) {
    let temp_dir = TempDir::new().unwrap();
    let db_path = temp_dir.path().to_str().unwrap();
    let storage = HelixGraphStorage::new(db_path, super::config::Config::default()).unwrap();
    (Arc::new(storage), temp_dir)
}

#[test]
fn test_add_n() {
    let (storage, _temp_dir) = setup_test_db();

    let mut txn = storage.graph_env.write_txn().unwrap();

    let nodes = G::new_mut(Arc::clone(&storage), &mut txn)
        .add_n("person", Some(props! { "name" => "John"}), None)
        .filter_map(|node| node.ok())
        .collect::<Vec<_>>();

    let node = G::new(Arc::clone(&storage), &txn)
        .n_from_id(&nodes.first().unwrap().id())
        .collect_to::<Vec<_>>();
    assert_eq!(node.first().unwrap().label(), "person");
    println!("node: {:?}", node.first().unwrap());

    assert_eq!(node.first().unwrap().id(), nodes.first().unwrap().id());
    assert_eq!(
        *node.first().unwrap().check_property("name").unwrap(),
        Value::String("John".to_string())
    );
    println!("node: {:?}", node.first().unwrap());

    // If we haven't dropped txn, ensure no borrows exist before commit
    txn.commit().unwrap();
}

#[test]
fn test_add_e() {
    let (storage, _temp_dir) = setup_test_db();
    let mut txn = storage.graph_env.write_txn().unwrap();

    let node1 = G::new_mut(Arc::clone(&storage), &mut txn)
        .add_n("person", Some(props!()), None)
        .collect_to::<Vec<_>>();
    let node1 = node1.first().unwrap();
    let node2 = G::new_mut(Arc::clone(&storage), &mut txn)
        .add_n("person", Some(props!()), None)
        .collect_to::<Vec<_>>();
    let node2 = node2.first().unwrap();

    txn.commit().unwrap();
    let mut txn = storage.graph_env.write_txn().unwrap();
    let edges = G::new_mut(Arc::clone(&storage), &mut txn)
        .add_e(
            "knows",
            Some(props!()),
            node1.id(),
            node2.id(),
            false,
            EdgeType::Node,
        )
        .filter_map(|edge| edge.ok())
        .collect::<Vec<_>>();
    txn.commit().unwrap();
    // Check that the current step contains a single edge
    match edges.first() {
        Some(edge) => {
            assert_eq!(edge.label(), "knows");
            match edge {
                TraversalVal::Edge(edge) => {
                    assert_eq!(edge.from_node(), node1.id());
                    assert_eq!(edge.to_node(), node2.id());
                }
                _ => panic!("Expected Edge value"),
            }
        }
        None => panic!("Expected SingleEdge value"),
    }
}

#[test]
fn test_out() {
    let (storage, _temp_dir) = setup_test_db();
    let mut txn = storage.graph_env.write_txn().unwrap();

    // Create graph: (person1)-[knows]->(person2)-[knows]->(person3)
    let person1 = G::new_mut(Arc::clone(&storage), &mut txn)
        .add_n("person", Some(props!()), None)
        .collect_to::<Vec<_>>();
    let person1 = person1.first().unwrap();
    let person2 = G::new_mut(Arc::clone(&storage), &mut txn)
        .add_n("person", Some(props!()), None)
        .collect_to::<Vec<_>>();
    let person2 = person2.first().unwrap();
    let person3 = G::new_mut(Arc::clone(&storage), &mut txn)
        .add_n("person", Some(props!()), None)
        .collect_to::<Vec<_>>();
    let person3 = person3.first().unwrap();

    G::new_mut(Arc::clone(&storage), &mut txn)
        .add_e(
            "knows",
            Some(props!()),
            person1.id(),
            person2.id(),
            false,
            EdgeType::Node,
        )
        .collect_to::<Vec<_>>();
    G::new_mut(Arc::clone(&storage), &mut txn)
        .add_e(
            "knows",
            Some(props!()),
            person2.id(),
            person3.id(),
            false,
            EdgeType::Node,
        )
        .collect_to::<Vec<_>>();

    txn.commit().unwrap();
    let txn = storage.graph_env.write_txn().unwrap();

    // let nodes = VFromId::new(&storage, &txn, person1.id.as_str())
    //     .out("knows")
    //     .filter_map(|node| node.ok())
    //     .collect::<Vec<_>>();
    let nodes = G::new(Arc::clone(&storage), &txn)
        .n_from_id(&person1.id())
        .out("knows", &EdgeType::Node)
        .filter_map(|node| node.ok())
        .collect::<Vec<_>>();

    // txn.commit().unwrap();
    // Check that current step is at person2
    assert_eq!(nodes.len(), 1);
    assert_eq!(nodes[0].id(), person2.id());
}

#[test]
fn test_out_e() {
    let (storage, _temp_dir) = setup_test_db();

    // Create graph: (person1)-[knows]->(person2)

    let mut txn = storage.graph_env.write_txn().unwrap();
    let person1 = G::new_mut(Arc::clone(&storage), &mut txn)
        .add_n("person", Some(props!()), None)
        .filter_map(|node| node.ok())
        .collect::<Vec<_>>();
    let person1 = person1.first().unwrap();
    txn.commit().unwrap();
    let mut txn = storage.graph_env.write_txn().unwrap();
    let person2 = G::new_mut(Arc::clone(&storage), &mut txn)
        .add_n("person", Some(props!()), None)
        .filter_map(|node| node.ok())
        .collect::<Vec<_>>();
    let person2 = person2.first().unwrap();
    txn.commit().unwrap();
    let mut txn = storage.graph_env.write_txn().unwrap();
    let edge = G::new_mut(Arc::clone(&storage), &mut txn)
        .add_e(
            "knows",
            Some(props!()),
            person1.id().clone(),
            person2.id().clone(),
            false,
            EdgeType::Node,
        )
        .filter_map(|edge| edge.ok())
        .collect::<Vec<_>>();
    let edge = edge.first().unwrap();
    // println!("traversal edge: {:?}", edge);

    txn.commit().unwrap();
    let txn = storage.graph_env.read_txn().unwrap();
    println!("processing");
    let edges = G::new(Arc::clone(&storage), &txn)
        .n_from_id(&person1.id())
        .out_e("knows")
        .collect_to::<Vec<_>>();
    println!("edges: {}", edges.len());

    // Check that current step is at the edge between person1 and person2
    assert_eq!(edges.len(), 1);
    assert_eq!(edges[0].id(), edge.id());
    assert_eq!(edges[0].label(), "knows");
}

#[test]
fn test_in() {
    let (storage, _temp_dir) = setup_test_db();
    let mut txn = storage.graph_env.write_txn().unwrap();

    // Create graph: (person1)-[knows]->(person2)
    let person1 = G::new_mut(Arc::clone(&storage), &mut txn)
        .add_n("person", Some(props!()), None)
        .collect_to::<Vec<_>>();
    let person1 = person1.first().unwrap();
    let person2 = G::new_mut(Arc::clone(&storage), &mut txn)
        .add_n("person", Some(props!()), None)
        .collect_to::<Vec<_>>();
    let person2 = person2.first().unwrap();

    G::new_mut(Arc::clone(&storage), &mut txn)
        .add_e(
            "knows",
            Some(props!()),
            person1.id(),
            person2.id(),
            false,
            EdgeType::Node,
        )
        .collect_to::<Vec<_>>();
    txn.commit().unwrap();
    let txn = storage.graph_env.read_txn().unwrap();
    let nodes = G::new(Arc::clone(&storage), &txn)
        .n_from_id(&person2.id())
        .in_("knows", &EdgeType::Node)
        .collect_to::<Vec<_>>();

    // Check that current step is at person1
    assert_eq!(nodes.len(), 1);
    assert_eq!(nodes[0].id(), person1.id());
}

#[test]
fn test_in_e() {
    let (storage, _temp_dir) = setup_test_db();
    let mut txn = storage.graph_env.write_txn().unwrap();

    // Create test graph: (person1)-[knows]->(person2)
    let person1 = G::new_mut(Arc::clone(&storage), &mut txn)
        .add_n("person", Some(props!()), None)
        .collect_to::<Vec<_>>();
    let person1 = person1.first().unwrap();
    let person2 = G::new_mut(Arc::clone(&storage), &mut txn)
        .add_n("person", Some(props!()), None)
        .collect_to::<Vec<_>>();
    let person2 = person2.first().unwrap();
    println!("person1: {:?}", person1);
    println!("person2: {:?}", person2);

    let edge = G::new_mut(Arc::clone(&storage), &mut txn)
        .add_e(
            "knows",
            Some(props!()),
            person1.id(),
            person2.id(),
            true,
            EdgeType::Node,
        )
        .collect_to::<Vec<_>>();
    let edge = edge.first().unwrap();
    println!("edge: {:?}", edge);

    txn.commit().unwrap();
    let txn = storage.graph_env.read_txn().unwrap();

    let edges = G::new(Arc::clone(&storage), &txn)
        .n_from_id(&person2.id())
        .in_e("knows")
        .collect_to::<Vec<_>>();

    // Check that current step is at the edge between person1 and person2
    assert_eq!(edges.len(), 1);
    assert_eq!(edges[0].id(), edge.id());
    assert_eq!(edges[0].label(), "knows");
}

#[test]
fn test_complex_traversal() {
    let (storage, _temp_dir) = setup_test_db();
    let mut txn = storage.graph_env.write_txn().unwrap();

    // Graph structure:
    // (person1)-[knows]->(person2)-[likes]->(person3)
    //     ^                                     |
    //     |                                     |
    //     +-------<------[follows]------<-------+

    let person1 = G::new_mut(Arc::clone(&storage), &mut txn)
        .add_n("person", Some(props!()), None)
        .collect_to::<Vec<_>>();
    let person1 = person1.first().unwrap();
    let person2 = G::new_mut(Arc::clone(&storage), &mut txn)
        .add_n("person", Some(props!()), None)
        .collect_to::<Vec<_>>();
    let person2 = person2.first().unwrap();
    let person3 = G::new_mut(Arc::clone(&storage), &mut txn)
        .add_n("person", Some(props!()), None)
        .collect_to::<Vec<_>>();
    let person3 = person3.first().unwrap();

    G::new_mut(Arc::clone(&storage), &mut txn)
        .add_e(
            "knows",
            Some(props!()),
            person1.id(),
            person2.id(),
            false,
            EdgeType::Node,
        )
        .collect_to::<Vec<_>>();
    G::new_mut(Arc::clone(&storage), &mut txn)
        .add_e(
            "likes",
            Some(props!()),
            person2.id(),
            person3.id(),
            false,
            EdgeType::Node,
        )
        .collect_to::<Vec<_>>();
    G::new_mut(Arc::clone(&storage), &mut txn)
        .add_e(
            "follows",
            Some(props!()),
            person3.id(),
            person1.id(),
            false,
            EdgeType::Node,
        )
        .collect_to::<Vec<_>>();
    txn.commit().unwrap();

    let txn = storage.graph_env.read_txn().unwrap();

    let nodes = G::new(Arc::clone(&storage), &txn)
        .n_from_id(&person1.id())
        .out("knows", &EdgeType::Node)
        .collect_to::<Vec<_>>();

    // Check that current step is at person2
    assert_eq!(nodes.len(), 1);
    assert_eq!(nodes[0].id(), person2.id());

    // Traverse from person2 to person3
    let nodes = G::new_from(Arc::clone(&storage), &txn, vec![nodes[0].clone()])
        .out("likes", &EdgeType::Node)
        .collect_to::<Vec<_>>();

    // Check that current step is at person3
    assert_eq!(nodes.len(), 1);
    assert_eq!(nodes[0].id(), person3.id());

    // Traverse from person3 to person1
    let nodes = G::new_from(Arc::clone(&storage), &txn, vec![nodes[0].clone()])
        .out("follows", &EdgeType::Node)
        .collect_to::<Vec<_>>();

    // Check that current step is at person1
    assert_eq!(nodes.len(), 1);
    assert_eq!(nodes[0].id(), person1.id());
}

#[test]
fn test_count_single_node() {
    let (storage, _temp_dir) = setup_test_db();
    let mut txn = storage.graph_env.write_txn().unwrap();
    let person = G::new_mut(Arc::clone(&storage), &mut txn)
        .add_n("person", Some(props!()), None)
        .collect_to::<Vec<_>>();
    let person = person.first().unwrap();
    txn.commit().unwrap();
    let txn = storage.graph_env.read_txn().unwrap();
    let count = G::new(Arc::clone(&storage), &txn)
        .n_from_id(&person.id())
        .count();

    assert_eq!(count, 1);
}

#[test]
fn test_count_node_array() {
    let (storage, _temp_dir) = setup_test_db();
    let mut txn = storage.graph_env.write_txn().unwrap();
    let _ = G::new_mut(Arc::clone(&storage), &mut txn)
        .add_n("person", Some(props!()), None)
        .collect_to::<Vec<_>>();
    let _ = G::new_mut(Arc::clone(&storage), &mut txn)
        .add_n("person", Some(props!()), None)
        .collect_to::<Vec<_>>();
    let _ = G::new_mut(Arc::clone(&storage), &mut txn)
        .add_n("person", Some(props!()), None)
        .collect_to::<Vec<_>>();

    txn.commit().unwrap();
    let txn = storage.graph_env.read_txn().unwrap();
    let count = G::new(Arc::clone(&storage), &txn)
        .n_from_type("person") // Get all nodes
        .count();
    assert_eq!(count, 3);
}

#[test]
fn test_count_mixed_steps() {
    let (storage, _temp_dir) = setup_test_db();
    let mut txn = storage.graph_env.write_txn().unwrap();

    // Create a graph with multiple paths
    let person1 = G::new_mut(Arc::clone(&storage), &mut txn)
        .add_n("person", Some(props!()), None)
        .collect_to::<Vec<_>>();
    let person1 = person1.first().unwrap();
    let person2 = G::new_mut(Arc::clone(&storage), &mut txn)
        .add_n("person", Some(props!()), None)
        .collect_to::<Vec<_>>();
    let person2 = person2.first().unwrap();
    let person3 = G::new_mut(Arc::clone(&storage), &mut txn)
        .add_n("person", Some(props!()), None)
        .collect_to::<Vec<_>>();
    let person3 = person3.first().unwrap();

    G::new_mut(Arc::clone(&storage), &mut txn)
        .add_e(
            "knows",
            Some(props!()),
            person1.id(),
            person2.id(),
            false,
            EdgeType::Node,
        )
        .collect_to::<Vec<_>>();
    G::new_mut(Arc::clone(&storage), &mut txn)
        .add_e(
            "knows",
            Some(props!()),
            person1.id(),
            person3.id(),
            false,
            EdgeType::Node,
        )
        .collect_to::<Vec<_>>();
    txn.commit().unwrap();
    println!(
        "person1: {:?},\nperson2: {:?},\nperson3: {:?}",
        person1, person2, person3
    );

    let txn = storage.graph_env.read_txn().unwrap();
    let count = G::new(Arc::clone(&storage), &txn)
        .n_from_id(&person1.id())
        .out("knows", &EdgeType::Node)
        .count();

    assert_eq!(count, 2);
}

#[test]
fn test_range_subset() {
    let (storage, _temp_dir) = setup_test_db();
    let mut txn = storage.graph_env.write_txn().unwrap();

    // Create multiple nodes
    let _: Vec<_> = (0..5)
        .map(|_| {
            G::new_mut(Arc::clone(&storage), &mut txn)
                .add_n("person", Some(props!()), None)
                .collect_to::<Vec<_>>()
                .first()
                .unwrap();
        })
        .collect();

    txn.commit().unwrap();
    let txn = storage.graph_env.read_txn().unwrap();
    let count = G::new(Arc::clone(&storage), &txn)
        .n_from_type("person") // Get all nodes
        .range(1, 3) // Take nodes at index 1 and 2
        .count();

    assert_eq!(count, 2);
}

#[test]
fn test_range_chaining() {
    let (storage, _temp_dir) = setup_test_db();
    let mut txn = storage.graph_env.write_txn().unwrap();

    // Create graph: (p1)-[knows]->(p2)-[knows]->(p3)-[knows]->(p4)-[knows]->(p5)
    let nodes: Vec<_> = (0..5)
        .map(|i| {
            G::new_mut(Arc::clone(&storage), &mut txn)
                .add_n("person", Some(props! { "name" => i }), None)
                .collect_to::<Vec<_>>()
                .first()
                .unwrap()
                .clone()
        })
        .collect();

    // Create edges connecting nodes sequentially
    for i in 0..4 {
        G::new_mut(Arc::clone(&storage), &mut txn)
            .add_e(
                "knows",
                Some(props!()),
                nodes[i].id(),
                nodes[i + 1].id(),
                false,
                EdgeType::Node,
            )
            .collect_to::<Vec<_>>();
    }

    G::new_mut(Arc::clone(&storage), &mut txn)
        .add_e(
            "knows",
            Some(props!()),
            nodes[4].id(),
            nodes[0].id(),
            false,
            EdgeType::Node,
        )
        .collect_to::<Vec<_>>();
    txn.commit().unwrap();
    let txn = storage.graph_env.read_txn().unwrap();
    let count = G::new(Arc::clone(&storage), &txn)
        .n_from_type("person") // Get all nodes
        .range(0, 3) // Take first 3 nodes
        .out("knows", &EdgeType::Node) // Get their outgoing nodes
        .collect_to::<Vec<_>>();

    assert_eq!(count.len(), 3);
}

#[test]
fn test_range_empty() {
    let (storage, _temp_dir) = setup_test_db();

    let txn = storage.graph_env.read_txn().unwrap();
    let count = G::new(Arc::clone(&storage), &txn)
        .n_from_type("person") // Get all nodes
        .range(0, 0) // Take first 3 nodes
        .collect_to::<Vec<_>>();

    assert_eq!(count.len(), 0);
}

#[test]
fn test_count_empty() {
    let (storage, _temp_dir) = setup_test_db();
    let txn = storage.graph_env.read_txn().unwrap();
    let count = G::new(Arc::clone(&storage), &txn)
        .n_from_type("person") // Get all nodes
        .range(0, 0) // Take first 3 nodes
        .count();

    assert_eq!(count, 0);
}

#[test]
fn test_n_from_id() {
    let (storage, _temp_dir) = setup_test_db();
    let mut txn = storage.graph_env.write_txn().unwrap();

    // Create a test node
    let person = G::new_mut(Arc::clone(&storage), &mut txn)
        .add_n("person", Some(props!()), None)
        .collect_to::<Vec<_>>();
    let node_id = person.id().clone();

    txn.commit().unwrap();
    let txn = storage.graph_env.read_txn().unwrap();
    let count = G::new(Arc::clone(&storage), &txn)
        .n_from_id(&node_id)
        .collect_to::<Vec<_>>();

    assert_eq!(count.len(), 1);
}

#[test]
fn test_n_from_id_with_traversal() {
    let (storage, _temp_dir) = setup_test_db();
    let mut txn = storage.graph_env.write_txn().unwrap();

    // Create test graph: (person1)-[knows]->(person2)
    let person1 = G::new_mut(Arc::clone(&storage), &mut txn)
        .add_n("person", Some(props!()), None)
        .collect_to::<Vec<_>>();
    let person2 = G::new_mut(Arc::clone(&storage), &mut txn)
        .add_n("person", Some(props!()), None)
        .collect_to::<Vec<_>>();
    G::new_mut(Arc::clone(&storage), &mut txn)
        .add_e(
            "knows",
            Some(props!()),
            person1.id(),
            person2.id(),
            true,
            EdgeType::Node,
        )
        .collect_to::<Vec<_>>();

    txn.commit().unwrap();
    let txn = storage.graph_env.read_txn().unwrap();
    let count = G::new(Arc::clone(&storage), &txn)
        .n_from_id(&person1.id())
        .out("knows", &EdgeType::Node)
        .collect_to::<Vec<_>>();

    // Check that traversal reaches person2
    assert_eq!(count.len(), 1);
    assert_eq!(count[0].id(), person2.id());
}

#[test]
fn test_e_from_id() {
    let (storage, _temp_dir) = setup_test_db();
    let mut txn = storage.graph_env.write_txn().unwrap();

    // Create test graph and edge
    let person1 = G::new_mut(Arc::clone(&storage), &mut txn)
        .add_n("person", Some(props!()), None)
        .collect_to::<Vec<_>>();
    let person2 = G::new_mut(Arc::clone(&storage), &mut txn)
        .add_n("person", Some(props!()), None)
        .collect_to::<Vec<_>>();
    let edge = G::new_mut(Arc::clone(&storage), &mut txn)
        .add_e(
            "knows",
            Some(props!()),
            person1.id(),
            person2.id(),
            false,
            EdgeType::Node,
        )
        .collect_to::<Vec<_>>();
    let edge_id = edge.first().unwrap().id();
    txn.commit().unwrap();
    let txn = storage.graph_env.read_txn().unwrap();
    let edges = G::new(Arc::clone(&storage), &txn)
        .e_from_id(&edge_id)
        .collect_to::<Vec<_>>();

    // Check that the current step contains the correct single edge
    assert_eq!(edges.len(), 1);
    assert_eq!(edges[0].id(), edge_id);
    assert_eq!(edges[0].label(), "knows");
    if let Some(TraversalVal::Edge(edge)) = edges.first() {
        assert_eq!(edge.from_node(), person1.id());
        assert_eq!(edge.to_node(), person2.id());
    } else {
        assert!(false, "Expected Edge value");
    }
}

#[test]
fn test_n_from_id_nonexistent() {
    let (storage, _temp_dir) = setup_test_db();
    let txn = storage.graph_env.read_txn().unwrap();
    let nodes = G::new(Arc::clone(&storage), &txn)
        .n_from_id(&100)
        .collect_to::<Vec<_>>();
    assert!(nodes.is_empty());
}

#[test]
fn test_e_from_id_nonexistent() {
    let (storage, _temp_dir) = setup_test_db();
    let txn = storage.graph_env.read_txn().unwrap();
    let edges = G::new(Arc::clone(&storage), &txn)
        .e_from_id(&100)
        .collect_to::<Vec<_>>();
    assert!(edges.is_empty());
}

#[test]
fn test_n_from_id_chain_operations() {
    let (storage, _temp_dir) = setup_test_db();
    let mut txn = storage.graph_env.write_txn().unwrap();

    // Create test graph: (person1)-[knows]->(person2)-[likes]->(person3)
    let person1 = G::new_mut(Arc::clone(&storage), &mut txn)
        .add_n("person", Some(props!()), None)
        .collect_to::<Vec<_>>();
    let person2 = G::new_mut(Arc::clone(&storage), &mut txn)
        .add_n("person", Some(props!()), None)
        .collect_to::<Vec<_>>();
    let _ = G::new_mut(Arc::clone(&storage), &mut txn)
        .add_n("person", Some(props!()), None)
        .collect_to::<Vec<_>>();
    let person3 = G::new_mut(Arc::clone(&storage), &mut txn)
        .add_n("person", Some(props!()), None)
        .collect_to::<Vec<_>>();

    G::new_mut(Arc::clone(&storage), &mut txn)
        .add_e(
            "knows",
            Some(props!()),
            person1.id(),
            person2.id(),
            false,
            EdgeType::Node,
        )
        .collect_to::<Vec<_>>();
    G::new_mut(Arc::clone(&storage), &mut txn)
        .add_e(
            "likes",
            Some(props!()),
            person2.id(),
            person3.id(),
            false,
            EdgeType::Node,
        )
        .collect_to::<Vec<_>>();

    txn.commit().unwrap();
    let txn = storage.graph_env.read_txn().unwrap();
    let nodes = G::new(Arc::clone(&storage), &txn)
        .n_from_id(&person1.id())
        .out("knows", &EdgeType::Node)
        .out("likes", &EdgeType::Node)
        .collect_to::<Vec<_>>();

    // Check that the chain of traversals reaches person3
    assert_eq!(nodes.len(), 1);
    assert_eq!(nodes[0].id(), person3.id());
}

#[test]
fn test_e_from_id_chain_operations() {
    let (storage, _temp_dir) = setup_test_db();
    let mut txn = storage.graph_env.write_txn().unwrap();

    // Create test graph and edges
    let person1 = G::new_mut(Arc::clone(&storage), &mut txn)
        .add_n("person", Some(props!()), None)
        .collect_to::<Vec<_>>();
    let person2 = G::new_mut(Arc::clone(&storage), &mut txn)
        .add_n("person", Some(props!()), None)
        .collect_to::<Vec<_>>();
    let person3 = G::new_mut(Arc::clone(&storage), &mut txn)
        .add_n("person", Some(props!()), None)
        .collect_to::<Vec<_>>();

    let edge1 = G::new_mut(Arc::clone(&storage), &mut txn)
        .add_e(
            "knows",
            Some(props!()),
            person2.id(),
            person1.id(),
            false,
            EdgeType::Node,
        )
        .collect_to::<Vec<_>>();
    G::new_mut(Arc::clone(&storage), &mut txn)
        .add_e(
            "likes",
            Some(props!()),
            person2.id(),
            person3.id(),
            false,
            EdgeType::Node,
        )
        .collect_to::<Vec<_>>();

    txn.commit().unwrap();
    let txn = storage.graph_env.read_txn().unwrap();
    let nodes = G::new(Arc::clone(&storage), &txn)
        .e_from_id(&edge1.id())
        .from_n()
        .collect_to::<Vec<_>>();

    assert_eq!(nodes.len(), 1);
    assert_eq!(nodes[0].id(), person2.id());
    assert_eq!(nodes[0].label(), "person");
}

#[test]
fn test_filter_nodes() {
    let (storage, _temp_dir) = setup_test_db();
    let mut txn = storage.graph_env.write_txn().unwrap();

    // Create nodes with different properties
    let _ = G::new_mut(Arc::clone(&storage), &mut txn)
        .add_n("person", Some(props! { "age" => 25 }), None)
        .collect_to::<Vec<_>>();
    let _ = G::new_mut(Arc::clone(&storage), &mut txn)
        .add_n("person", Some(props! { "age" => 30 }), None)
        .collect_to::<Vec<_>>();
    let person3 = G::new_mut(Arc::clone(&storage), &mut txn)
        .add_n("person", Some(props! { "age" => 35 }), None)
        .collect_to::<Vec<_>>();

    txn.commit().unwrap();
    let txn = storage.graph_env.read_txn().unwrap();

    let traversal = G::new(Arc::clone(&storage), &txn)
        .n_from_type("person")
        .filter_ref(|val, _| {
            if let Ok(TraversalVal::Node(node)) = val {
                if let Ok(value) = node.check_property("age") {
                    match value {
                        Value::F64(age) => Ok(*age > 30.0),
                        Value::I32(age) => Ok(*age > 30),
                        _ => Ok(false),
                    }
                } else {
                    Ok(false)
                }
            } else {
                Ok(false)
            }
        })
        .collect_to::<Vec<_>>();
    assert_eq!(traversal.len(), 1);
    assert_eq!(traversal[0].id(), person3.id());
}

#[test]
fn test_filter_macro_single_argument() {
    let (storage, _temp_dir) = setup_test_db();
    let mut txn = storage.graph_env.write_txn().unwrap();

    let _ = G::new_mut(Arc::clone(&storage), &mut txn)
        .add_n("person", Some(props! { "name" => "Alice" }), None)
        .collect_to::<Vec<_>>();
    let _ = G::new_mut(Arc::clone(&storage), &mut txn)
        .add_n("person", Some(props! { "name" => "Bob" }), None)
        .collect_to::<Vec<_>>();

    fn has_name(val: &Result<TraversalVal, GraphError>) -> Result<bool, GraphError> {
        if let Ok(TraversalVal::Node(node)) = val {
            return node.check_property("name").map_or(Ok(false), |_| Ok(true));
        } else {
            return Ok(false);
        }
    }

    txn.commit().unwrap();
    let txn = storage.graph_env.read_txn().unwrap();
    let traversal = G::new(Arc::clone(&storage), &txn)
        .n_from_type("person")
        .filter_ref(|val, _| has_name(val))
        .collect_to::<Vec<_>>();
    assert_eq!(traversal.len(), 2);
    assert!(traversal
        .iter()
        .any(|val| if let TraversalVal::Node(node) = val {
            let name = node.check_property("name").unwrap();
            name == &Value::String("Alice".to_string()) || name == &Value::String("Bob".to_string())
        } else {
            false
        }));
}

#[test]
fn test_filter_macro_multiple_arguments() {
    let (storage, _temp_dir) = setup_test_db();
    let mut txn = storage.graph_env.write_txn().unwrap();

    let _ = G::new_mut(Arc::clone(&storage), &mut txn)
        .add_n("person", Some(props! { "age" => 25 }), None)
        .collect_to::<Vec<_>>();
    let person2 = G::new_mut(Arc::clone(&storage), &mut txn)
        .add_n("person", Some(props! { "age" => 30 }), None)
        .collect_to::<Vec<_>>();
    txn.commit().unwrap();

    fn age_greater_than(
        val: &Result<TraversalVal, GraphError>,
        min_age: i32,
    ) -> Result<bool, GraphError> {
        if let Ok(TraversalVal::Node(node)) = val {
            if let Ok(value) = node.check_property("age") {
                match value {
                    Value::F64(age) => Ok(*age > min_age as f64),
                    Value::I32(age) => Ok(*age > min_age),
                    _ => Ok(false),
                }
            } else {
                Ok(false)
            }
        } else {
            Ok(false)
        }
    }

    let txn = storage.graph_env.read_txn().unwrap();
    let traversal = G::new(Arc::clone(&storage), &txn)
        .n_from_type("person")
        .filter_ref(|val, _| age_greater_than(val, 27))
        .collect_to::<Vec<_>>();

    assert_eq!(traversal.len(), 1);
    assert_eq!(traversal[0].id(), person2.id());
}

#[test]
fn test_filter_edges() {
    let (storage, _temp_dir) = setup_test_db();
    let mut txn = storage.graph_env.write_txn().unwrap();

    let person1 = G::new_mut(Arc::clone(&storage), &mut txn)
        .add_n("person", Some(props!()), None)
        .collect_to::<Vec<_>>();
    let person2 = G::new_mut(Arc::clone(&storage), &mut txn)
        .add_n("person", Some(props!()), None)
        .collect_to::<Vec<_>>();

    let _ = G::new_mut(Arc::clone(&storage), &mut txn)
        .add_e(
            "knows",
            Some(props! { "since" => 2020 }),
            person1.id(),
            person2.id(),
            false,
            EdgeType::Node,
        )
        .collect_to::<Vec<_>>();
    let edge2 = G::new_mut(Arc::clone(&storage), &mut txn)
        .add_e(
            "knows",
            Some(props! { "since" => 2022 }),
            person2.id(),
            person1.id(),
            false,
            EdgeType::Node,
        )
        .collect_to::<Vec<_>>();

    txn.commit().unwrap();
    let txn = storage.graph_env.read_txn().unwrap();

    fn recent_edge(val: &Result<TraversalVal, GraphError>, year: i32) -> Result<bool, GraphError> {
        if let Ok(TraversalVal::Edge(edge)) = val {
            if let Ok(value) = edge.check_property("since") {
                match value {
                    Value::I32(since) => return Ok(*since > year),
                    Value::F64(since) => return Ok(*since > year as f64),
                    _ => return Ok(false),
                }
            } else {
                Ok(false)
            }
        } else {
            Ok(false)
        }
    }

    let traversal = G::new(Arc::clone(&storage), &txn)
        .e_from_type("knows")
        .filter_ref(|val, _| recent_edge(val, 2021))
        .collect_to::<Vec<_>>();

    assert_eq!(traversal.len(), 1);
    assert_eq!(traversal[0].id(), edge2.id());
}

#[test]
fn test_filter_empty_result() {
    let (storage, _temp_dir) = setup_test_db();
    let mut txn = storage.graph_env.write_txn().unwrap();

    let _ = G::new_mut(Arc::clone(&storage), &mut txn)
        .add_n("person", Some(props! { "age" => 25 }), None)
        .collect_to::<Vec<_>>();

    txn.commit().unwrap();
    let txn = storage.graph_env.read_txn().unwrap();
    let traversal = G::new(Arc::clone(&storage), &txn)
        .n_from_type("person")
        .filter_ref(|val, _| {
            if let Ok(TraversalVal::Node(node)) = val {
                if let Ok(value) = node.check_property("age") {
                    match value {
                        Value::I32(age) => return Ok(*age > 100),
                        Value::F64(age) => return Ok(*age > 100.0),
                        _ => return Ok(false),
                    }
                } else {
                    Ok(false)
                }
            } else {
                Ok(false)
            }
        })
        .collect_to::<Vec<_>>();
    assert!(traversal.is_empty());
}

#[test]
fn test_filter_chain() {
    let (storage, _temp_dir) = setup_test_db();
    let mut txn = storage.graph_env.write_txn().unwrap();

    let _ = G::new_mut(Arc::clone(&storage), &mut txn)
        .add_n(
            "person",
            Some(props! { "age" => 25, "name" => "Alice" }),
            None,
        )
        .collect_to_val();
    let person2 = G::new_mut(Arc::clone(&storage), &mut txn)
        .add_n(
            "person",
            Some(props! { "age" => 30, "name" => "Bob" }),
            None,
        )
        .collect_to_val();
    let _ = G::new_mut(Arc::clone(&storage), &mut txn)
        .add_n("person", Some(props! { "age" => 35 }), None)
        .collect_to_val();

    txn.commit().unwrap();
    let txn = storage.graph_env.read_txn().unwrap();

    fn has_name(val: &Result<TraversalVal, GraphError>) -> Result<bool, GraphError> {
        if let Ok(TraversalVal::Node(node)) = val {
            return node.check_property("name").map_or(Ok(false), |_| Ok(true));
        } else {
            return Ok(false);
        }
    }

    fn age_greater_than(
        val: &Result<TraversalVal, GraphError>,
        min_age: i32,
    ) -> Result<bool, GraphError> {
        if let Ok(TraversalVal::Node(node)) = val {
            if let Ok(value) = node.check_property("age") {
                match value {
                    Value::F64(age) => return Ok(*age > min_age as f64),
                    Value::I32(age) => return Ok(*age > min_age),
                    _ => return Ok(false),
                }
            } else {
                return Ok(false);
            }
        } else {
            return Ok(false);
        }
    }

    let traversal = G::new(Arc::clone(&storage), &txn)
        .n_from_type("person")
        .filter_ref(|val, _| has_name(val))
        .filter_ref(|val, _| age_greater_than(val, 27))
        .collect_to::<Vec<_>>();

    assert_eq!(traversal.len(), 1);
    assert_eq!(traversal[0].id(), person2.id());
}

#[test]
fn test_in_n() {
    let (storage, _temp_dir) = setup_test_db();
    let mut txn = storage.graph_env.write_txn().unwrap();

    let person1 = G::new_mut(Arc::clone(&storage), &mut txn)
        .add_n("per son", Some(props!()), None)
        .collect_to_val();
    let person2 = G::new_mut(Arc::clone(&storage), &mut txn)
        .add_n("person", Some(props!()), None)
        .collect_to_val();

    let edge = G::new_mut(Arc::clone(&storage), &mut txn)
        .add_e(
            "knows",
            Some(props!()),
            person1.id(),
            person2.id(),
            false,
            EdgeType::Node,
        )
        .collect_to_val();
    txn.commit().unwrap();
    let txn = storage.graph_env.read_txn().unwrap();
    let traversal = G::new(Arc::clone(&storage), &txn)
        .e_from_id(&edge.id())
        .to_n()
        .collect_to::<Vec<_>>();

    assert_eq!(traversal.len(), 1);
    assert_eq!(traversal[0].id(), person2.id());
}

#[test]
fn test_out_n() {
    let (storage, _temp_dir) = setup_test_db();
    let mut txn = storage.graph_env.write_txn().unwrap();

    let person1 = G::new_mut(Arc::clone(&storage), &mut txn)
        .add_n("person", Some(props!()), None)
        .collect_to_val();
    let person2 = G::new_mut(Arc::clone(&storage), &mut txn)
        .add_n("person", Some(props!()), None)
        .collect_to_val();

    let edge = G::new_mut(Arc::clone(&storage), &mut txn)
        .add_e(
            "knows",
            Some(props!()),
            person1.id(),
            person2.id(),
            false,
            EdgeType::Node,
        )
        .collect_to_val();
    txn.commit().unwrap();
    let txn = storage.graph_env.read_txn().unwrap();
    let traversal = G::new(Arc::clone(&storage), &txn)
        .e_from_id(&edge.id())
        .from_n()
        .collect_to::<Vec<_>>();
    assert_eq!(traversal.len(), 1);
    assert_eq!(traversal[0].id(), person1.id());
}

#[test]
fn test_edge_properties() {
    let (storage, _temp_dir) = setup_test_db();
    let mut txn = storage.graph_env.write_txn().unwrap();

    let node1 = G::new_mut(Arc::clone(&storage), &mut txn)
        .add_n("person", Some(props!()), None)
        .collect_to::<Vec<_>>();
    let node1 = node1.first().unwrap().clone();
    let node2 = G::new_mut(Arc::clone(&storage), &mut txn)
        .add_n("person", Some(props!()), None)
        .collect_to_val();
    let props = Some(props! { "since" => 2020, "date" => 1744965900, "name" => "hello"});
    let _ = G::new_mut(Arc::clone(&storage), &mut txn)
        .add_e(
            "knows",
            props.clone(),
            node1.id(),
            node2.id(),
            false,
            EdgeType::Node,
        )
        .collect_to::<Vec<_>>();

    txn.commit().unwrap();
    let txn = storage.graph_env.read_txn().unwrap();
    let edge = G::new_from(Arc::clone(&storage), &txn, vec![node1])
        .out_e("knows")
        .filter_ref(|val, _| {
            if let Ok(val) = val {
                println!("val: {:?}", val.check_property("date"));
                val.check_property("date").map_or(Ok(false), |v| {
                    println!("v: {:?}", v);
                    println!("v: {:?}", *v == 1743290007);
                    Ok(*v >= 1743290007)
                })
            } else {
                Ok(false)
            }
        })
        .collect_to::<Vec<_>>();
    let edge = edge.first().unwrap();
    match edge {
        TraversalVal::Edge(edge) => {
            assert_eq!(
                edge.properties.clone().unwrap(),
                props.unwrap().into_iter().collect()
            );
        }
        _ => {
            panic!("Expected Edge value");
        }
    }
}

#[test]
fn test_drop_node() {
    let (storage, _temp_dir) = setup_test_db();
    let mut txn = storage.graph_env.write_txn().unwrap();

    let node = G::new_mut(Arc::clone(&storage), &mut txn)
        .add_n("person", Some(props!("name" => "test")), None)
        .collect_to_val();
    let node2 = G::new_mut(Arc::clone(&storage), &mut txn)
        .add_n("person", Some(props!("name" => "test2")), None)
        .collect_to_val();
    let _ = G::new_mut(Arc::clone(&storage), &mut txn)
        .add_e(
            "knows",
            Some(props!()),
            node.id(),
            node2.id(),
            false,
            EdgeType::Node,
        )
        .collect_to_val();
    txn.commit().unwrap();
    let mut txn = storage.graph_env.write_txn().unwrap();
    let traversal = G::new(Arc::clone(&storage), &txn)
        .n_from_id(&node.id())
        .collect_to::<Vec<_>>();

    Drop::<Vec<_>>::drop_traversal(traversal, Arc::clone(&storage), &mut txn).unwrap();
    txn.commit().unwrap();
    let txn = storage.graph_env.read_txn().unwrap();
    let traversal = G::new(Arc::clone(&storage), &txn)
        .n_from_id(&node.id())
        .collect_to_obj();

    let edges = G::new(Arc::clone(&storage), &txn)
        .n_from_id(&node2.id())
        .in_e("knows")
        .collect_to::<Vec<_>>();

    assert_eq!(traversal, TraversalVal::Empty);
    assert_eq!(edges.len(), 0);
}

#[test]
fn test_drop_edge() {
    let (storage, _temp_dir) = setup_test_db();
    let mut txn = storage.graph_env.write_txn().unwrap();

    let node1 = G::new_mut(Arc::clone(&storage), &mut txn)
        .add_n("person", Some(props!()), None)
        .collect_to_val();
    let node2 = G::new_mut(Arc::clone(&storage), &mut txn)
        .add_n("person", Some(props!()), None)
        .collect_to_val();
    let edge = G::new_mut(Arc::clone(&storage), &mut txn)
        .add_e(
            "knows",
            Some(props!()),
            node1.id(),
            node2.id(),
            false,
            EdgeType::Node,
        )
        .collect_to_val();

    txn.commit().unwrap();
    let mut txn = storage.graph_env.write_txn().unwrap();
    let traversal = G::new(Arc::clone(&storage), &txn)
        .e_from_id(&edge.id())
        .collect_to::<Vec<_>>();
    Drop::<Vec<_>>::drop_traversal(traversal, Arc::clone(&storage), &mut txn).unwrap();
    txn.commit().unwrap();
    let txn = storage.graph_env.read_txn().unwrap();
    let traversal = G::new(Arc::clone(&storage), &txn)
        .e_from_id(&edge.id())
        .collect_to_obj();
    assert_eq!(traversal, TraversalVal::Empty);

    let edges = G::new(Arc::clone(&storage), &txn)
        .n_from_id(&node1.id())
        .out_e("knows")
        .collect_to::<Vec<_>>();

    assert_eq!(edges.len(), 0);

    let edges = G::new(Arc::clone(&storage), &txn)
        .n_from_id(&node2.id())
        .in_e("knows")
        .collect_to::<Vec<_>>();

    assert_eq!(edges.len(), 0);
}

#[test]
fn test_update_node() {
    let (storage, _temp_dir) = setup_test_db();
    let mut txn = storage.graph_env.write_txn().unwrap();

    let node = G::new_mut(Arc::clone(&storage), &mut txn)
        .add_n("person", Some(props!("name" => "test")), None)
        .collect_to_val();
    let _ = G::new_mut(Arc::clone(&storage), &mut txn)
        .add_n("person", Some(props!("name" => "test2")), None)
        .collect_to_val();

    txn.commit().unwrap();
    let mut txn = storage.graph_env.write_txn().unwrap();
    let _ = {
        let update_tr = G::new(Arc::clone(&storage), &txn)
            .n_from_id(&node.id())
            .collect_to::<Vec<_>>();
        G::new_mut_from(Arc::clone(&storage), &mut txn, update_tr)
            .update(Some(props! { "name" => "john"}))
            .collect_to::<Vec<_>>()
    };
    txn.commit().unwrap();
    let txn = storage.graph_env.read_txn().unwrap();
    let updated_users = G::new(Arc::clone(&storage), &txn)
        .n_from_id(&node.id())
        .collect_to::<Vec<_>>();
    assert_eq!(updated_users.len(), 1);
    assert_eq!(
        updated_users[0].check_property("name").unwrap().to_string(),
        "john"
    );
}

#[test]
fn test_shortest_path() {
    let (storage, _temp_dir) = setup_test_db();
    let mut txn = storage.graph_env.write_txn().unwrap();

    let node1 = G::new_mut(Arc::clone(&storage), &mut txn)
        .add_n("person", Some(props!("name" => "node1")), None)
        .collect_to_val();
    let node2 = G::new_mut(Arc::clone(&storage), &mut txn)
        .add_n("person", Some(props!("name" => "node2")), None)
        .collect_to_val();
    let node3 = G::new_mut(Arc::clone(&storage), &mut txn)
        .add_n("person", Some(props!("name" => "node3")), None)
        .collect_to_val();
    let node4 = G::new_mut(Arc::clone(&storage), &mut txn)
        .add_n("person", Some(props!("name" => "node4")), None)
        .collect_to_val();

    let edge1 = G::new_mut(Arc::clone(&storage), &mut txn)
        .add_e(
            "knows",
            Some(props!("name" => "edge1")),
            node1.id(),
            node2.id(),
            false,
            EdgeType::Node,
        )
        .collect_to_val();
    let edge2 = G::new_mut(Arc::clone(&storage), &mut txn)
        .add_e(
            "knows",
            Some(props!("name" => "edge2")),
            node2.id(),
            node3.id(),
            false,
            EdgeType::Node,
        )
        .collect_to_val();
    let edge3 = G::new_mut(Arc::clone(&storage), &mut txn)
        .add_e(
            "knows",
            Some(props!("name" => "edge3")),
            node3.id(),
            node4.id(),
            false,
            EdgeType::Node,
        )
        .collect_to_val();

    txn.commit().unwrap();
    let txn = storage.graph_env.read_txn().unwrap();
    let path = G::new_from(Arc::clone(&storage), &txn, vec![node1.clone()])
        .shortest_path(Some("knows"), None, Some(&node4.id()))
        .collect_to::<Vec<_>>();
    assert_eq!(path.len(), 1);

    match path.first() {
        Some(TraversalVal::Path((nodes, edges))) => {
            assert_eq!(nodes.len(), 4);
            assert_eq!(edges.len(), 3);
            assert_eq!(*nodes[0].check_property("name").unwrap(), "node1");
            assert_eq!(*nodes[1].check_property("name").unwrap(), "node2");
            assert_eq!(*nodes[2].check_property("name").unwrap(), "node3");
            assert_eq!(*nodes[3].check_property("name").unwrap(), "node4");
            assert_eq!(*edges[0].check_property("name").unwrap(), "edge1");
            assert_eq!(*edges[1].check_property("name").unwrap(), "edge2");
            assert_eq!(*edges[2].check_property("name").unwrap(), "edge3");
            assert_eq!(*nodes[0].id(), node1.id());
            assert_eq!(*nodes[1].id(), node2.id());
            assert_eq!(*nodes[2].id(), node3.id());
            assert_eq!(*nodes[3].id(), node4.id());
            assert_eq!(*edges[0].id(), edge1.id());
            assert_eq!(*edges[1].id(), edge2.id());
            assert_eq!(*edges[2].id(), edge3.id());
        }
        _ => {
            panic!("Expected Path value");
        }
    }
}
// #[test]
// fn test_shortest_mutual_path() {
//     let (storage, _temp_dir) = setup_test_db();
//     let mut txn = storage.graph_env.write_txn().unwrap();

//     // Create a complex network of mutual and one-way connections
//     // Mutual: Alice <-> Bob <-> Charlie <-> David
//     // One-way: Alice -> Eve -> David
//     let users: Vec<Node> = vec!["alice", "bob", "charlie", "dave", "eve"]
//         .iter()
//         .map(|name| {
//             storage
//                 .create_node(&mut txn, "person", Some(props! ){ "name" => *name }, None, None)
//                 .unwrap()
//         })
//         .collect();

//     for (i, j) in [(0, 1), (1, 2), (2, 3)].iter() {
//         storage
//             .create_edge(&mut txn, "knows", &users[*i].id, &users[*j].id, Some(props!()))
//             .unwrap();
//         storage
//             .create_edge(&mut txn, "knows", &users[*j].id, &users[*i].id, Some(props!()))
//             .unwrap();
//     }

//     storage
//         .create_edge(&mut txn, "knows", &users[0].id, &users[4].id, Some(props!()))
//         .unwrap();
//     storage
//         .create_edge(&mut txn, "knows", &users[4].id, &users[3].id, Some(props!()))
//         .unwrap();

//     txn.commit().unwrap();

//     let txn = storage.graph_env.read_txn().unwrap();
//     let mut tr =
//         TraversalBuilder::new(Arc::clone(&storage), TraversalValue::from(users[0].clone()));
//     tr.shortest_mutual_path_to(&txn, &users[3].id);

//     let result = tr.result(txn);
//     let paths = match result.unwrap() {
//         TraversalValue::Paths(paths) => paths,
//         _ => {
//             panic!("Expected PathArray value")
//         }
//     };

//     assert_eq!(paths.len(), 1);
//     let (nodes, edges) = &paths[0];

//     assert_eq!(nodes.len(), 4);
//     assert_eq!(edges.len(), 3);
//     assert_eq!(nodes[0].id, users[3].id); // David
//     assert_eq!(nodes[1].id, users[2].id); // Charlie
//     assert_eq!(nodes[2].id, users[1].id); // Bob
//     assert_eq!(nodes[3].id, users[0].id); // Alice
// }

#[test]
#[should_panic]
fn huge_traversal() {
    let (storage, _temp_dir) = setup_test_db();
    let mut txn = storage.graph_env.write_txn().unwrap();

    let _start = Instant::now();
    let mut nodes = Vec::with_capacity(1000_000);
    for _ in 0..1000_000 {
        let id = G::new_mut(Arc::clone(&storage), &mut txn)
            .add_n("user", None, None)
            .collect_to_val();
        nodes.push(id.id());
    }
    txn.commit().unwrap();
    let txn = storage.graph_env.read_txn().unwrap();
    println!(
        "size of mdb file on disk: {:?}",
        storage.graph_env.real_disk_size()
    );
    txn.commit().unwrap();
    let start = Instant::now();
    let mut txn = storage.graph_env.write_txn().unwrap();
    for _ in 0..1000_000 {
        let random_node1 = nodes[rand::rng().random_range(0..nodes.len())];
        let random_node2 = nodes[rand::rng().random_range(0..nodes.len())];
        G::new_mut(Arc::clone(&storage), &mut txn)
            .add_e(
                "knows",
                None,
                random_node1,
                random_node2,
                false,
                EdgeType::Node,
            )
            .count();
    }
    println!("time taken to create edges: {:?}", start.elapsed());

    txn.commit().unwrap();
    println!("time taken to add edges: {:?}", start.elapsed());

    let txn = storage.graph_env.read_txn().unwrap();
    let now = Instant::now();
    let traversal = G::new(Arc::clone(&storage), &txn)
        .n_from_type("user")
        .out_e("knows")
        .to_n()
        .out("knows", &EdgeType::Node)
        // .filter_ref(|val, _| {
        //     if let Ok(TraversalVal::Node(node)) = val {
        //         if let Some(value) = node.check_property("name") {
        //             match value {
        //                 Value::I32(name) => return *name < 700000,
        //                 _ => return false,
        //             }
        //         } else {
        //             return false;
        //         }
        //     } else {
        //         return false;
        //     }
        // })
        .out("knows", &EdgeType::Node)
        // .out("knows", &EdgeType::Node)
        // .out("knows", &EdgeType::Node)
        // .out("knows", &EdgeType::Node)
        .dedup()
        .range(0, 10000)
        .count();
    println!("optimized version time: {:?}", now.elapsed());
    println!("traversal: {:?}", traversal);
    println!(
        "size of mdb file on disk: {:?}",
        storage.graph_env.real_disk_size()
    );
    txn.commit().unwrap();

    // let txn = storage.graph_env.read_txn().unwrap();
    // let now = Instant::now();
    // let mut tr = TraversalBuilder::new(Arc::clone(&storage), TraversalValue::Empty);
    // tr.v(&txn)
    //     .out_e(&txn, "knows")
    //     .in_v(&txn)
    //     .out(&txn, "knows")
    //     .filter_nodes(&txn, |val| {
    //         if let Some(value) = val.check_property("name") {
    //             match value {
    //                 Value::I32(name) => return Ok(*name < 1000),
    //                 _ => return Err(GraphError::Default),
    //             }
    //         } else {
    //             return Err(GraphError::Default);
    //         }
    //     })
    //     .out(&txn, "knows")
    //     .out(&txn, "knows")
    //     .out(&txn, "knows")
    //     .out(&txn, "knows")
    //     .range(0, 100);

    // let result = tr.finish();
    // println!("original version time: {:?}", now.elapsed());
    // println!(
    //     "traversal: {:?}",
    //     match result {
    //         Ok(TraversalValue::NodeArray(nodes)) => nodes.len(),
    //         Err(e) => {
    //             println!("error: {:?}", e);
    //             0
    //         }
    //         _ => {
    //             println!("error: {:?}", result);
    //             0
    //         }
    //     }
    // );
    // // print size of mdb file on disk
    // println!(
    //     "size of mdb file on disk: {:?}",
    //     storage.graph_env.real_disk_size()
    // );
    assert!(false);
}

#[test]
fn test_with_id_type() {
    let (storage, _temp_dir) = setup_test_db();
    let mut txn = storage.graph_env.write_txn().unwrap();

    let node = G::new_mut(Arc::clone(&storage), &mut txn)
        .add_n("person", Some(props! { "name" => "test" }), None)
        .collect_to_val();
    txn.commit().unwrap();
    #[derive(Serialize, Deserialize, Debug)]
    struct Input {
        id: ID,
        name: String,
    }

    let input = sonic_rs::from_slice::<Input>(
        format!(
            "{{\"id\":\"{}\",\"name\":\"test\"}}",
            uuid::Uuid::from_u128(node.id()).to_string()
        )
        .as_bytes(),
    )
    .unwrap();
    let txn = storage.graph_env.read_txn().unwrap();
    let traversal = G::new(Arc::clone(&storage), &txn)
        .n_from_id(&input.id)
        .collect_to::<Vec<_>>();

    assert_eq!(traversal.len(), 1);
    assert_eq!(traversal[0].id(), input.id.inner());
}

#[test]
fn test_add_e_with_dup_flag() {
    let (storage, _temp_dir) = setup_test_db();

    let mut txn = storage.graph_env.write_txn().unwrap();
    let mut nodes = Vec::with_capacity(10_000);
    for _ in 0..10_000 {
        let node1 = G::new_mut(Arc::clone(&storage), &mut txn)
            .add_n(
                "person",
                Some(props!( "age" => rand::rng().random_range(0..10_000) )),
                None,
            )
            .collect_to_val();
        nodes.push(node1);
    }
    txn.commit().unwrap();
    let start_node = &nodes[0];
    println!("start_node: {:?}", start_node);
    let random_nodes = {
        let mut n = Vec::with_capacity(10_000_000);
        for _ in 0..10_000 {
            let pair: (&TraversalVal, &TraversalVal) =
                (start_node, &nodes[rand::rng().random_range(0..nodes.len())]);
            n.push(pair);
        }
        n
    };

    let now = Instant::now();
    let mut txn = storage.graph_env.write_txn().unwrap();
    for chunk in random_nodes.chunks(100000) {
        for (random_node1, random_node2) in chunk {
            let _ = G::new_mut(Arc::clone(&storage), &mut txn)
                .add_e(
                    "knows",
                    None,
                    random_node1.id(),
                    random_node2.id(),
                    false,
                    EdgeType::Node,
                )
                .count();
        }
    }
    txn.commit().unwrap();
    let end = now.elapsed();
    println!("10 mill took {:?}", end);
    let start = Instant::now();
    let txn = storage.graph_env.read_txn().unwrap();
    let traversal = G::new(Arc::clone(&storage), &txn)
        .e_from_type("knows")
        .collect_to::<Vec<_>>();
    println!("time taken to count edges: {:?}", start.elapsed());
    txn.commit().unwrap();

    let count = traversal.len();
    let start = Instant::now();
    let txn = storage.graph_env.read_txn().unwrap();
    let traversal = G::new(Arc::clone(&storage), &txn)
        .n_from_id(&start_node.id())
        .out("knows", &EdgeType::Node)
        .filter_ref(|val, _| {
            if let Ok(TraversalVal::Node(node)) = val {
                node.check_property("age").map(|value| {
                    if let Value::I32(age) = value {
                        *age < 1000
                    } else {
                        false
                    }
                })
            } else {
                Ok(false)
            }
        })
        .range(0, 1000)
        .collect_to::<Vec<_>>();
    println!("time taken to count out edges: {:?}", start.elapsed());
    println!("traversal: {:?}", traversal.len());

    assert_eq!(count, 10000);
}

#[test]
#[should_panic]
fn test_add_n_parallel() {
    let (storage, _temp_dir) = setup_test_db();
    let n = 100_000_000;
    let chunks = n / 10000000;
    let _ = n / chunks;
    let start = Instant::now();

    let mut txn = storage.graph_env.write_txn().unwrap();
    for _ in 0..n {
        let _ = G::new_mut(Arc::clone(&storage), &mut txn)
            .add_n("person", None, None)
            .count();
    }
    txn.commit().unwrap();

    println!("time taken to add {} nodes: {:?}", n, start.elapsed());
    println!(
        "size of mdb file on disk: {:?}",
        storage.graph_env.real_disk_size()
    );

    let start = Instant::now();
    let txn = storage.graph_env.read_txn().unwrap();
    let count = G::new(Arc::clone(&storage), &txn)
        .n_from_type("person")
        .collect_to::<Vec<_>>();

    println!("time taken to collect nodes: {:?}", start.elapsed());
    println!("count: {:?}", count.len());

    assert!(false)
}

// 3 614 375 936
// 3 411 509 248

#[test]
fn test_add_e_between_node_and_vector() {
    let (storage, _temp_dir) = setup_test_db();
    let mut txn = storage.graph_env.write_txn().unwrap();

    let node = G::new_mut(Arc::clone(&storage), &mut txn)
        .add_n("person", None, None)
        .collect_to_val();

    let vector = G::new_mut(Arc::clone(&storage), &mut txn)
        .insert_v::<fn(&HVector, &RoTxn) -> bool>(&vec![1.0, 2.0, 3.0], "vector", None)
        .collect_to_val();

    let _ = G::new_mut(Arc::clone(&storage), &mut txn)
        .add_e("knows", None, node.id(), vector.id(), false, EdgeType::Vec)
        .collect_to_val();

    txn.commit().unwrap();

    let txn = storage.graph_env.read_txn().unwrap();
    let traversal = G::new(Arc::clone(&storage), &txn)
        .n_from_id(&node.id())
        .out("knows", &EdgeType::Vec)
        .collect_to::<Vec<_>>();

    println!("traversal: {:?}", traversal);

    println!(
        "edges: {:?}",
        G::new(Arc::clone(&storage), &txn)
            .e_from_type("knows")
            .collect_to::<Vec<_>>()
    );

    println!(
        "vectors: {:?}",
        G::new(Arc::clone(&storage), &txn)
            .search_v::<fn(&HVector, &RoTxn) -> bool>(&vec![1.0, 2.0, 3.0], 10, None)
            .collect_to::<Vec<_>>()
    );

    assert_eq!(traversal.len(), 1);
    assert_eq!(traversal[0].id(), vector.id());
}

#[test]
fn test_from_v() {
    let (storage, _temp_dir) = setup_test_db();
    let mut txn = storage.graph_env.write_txn().unwrap();

    let node = G::new_mut(Arc::clone(&storage), &mut txn)
        .add_n("person", None, None)
        .collect_to_val();

    let vector = G::new_mut(Arc::clone(&storage), &mut txn)
        .insert_v::<fn(&HVector, &RoTxn) -> bool>(&vec![1.0, 2.0, 3.0], "vector", None)
        .collect_to_val();

    let _ = G::new_mut(Arc::clone(&storage), &mut txn)
        .add_e("knows", None, vector.id(), node.id(), false, EdgeType::Vec)
        .collect_to_val();

    txn.commit().unwrap();

    let txn = storage.graph_env.read_txn().unwrap();
    let traversal = G::new(Arc::clone(&storage), &txn)
        .n_from_id(&node.id())
        .in_e("knows")
        .from_v()
        .collect_to::<Vec<_>>();

    println!("traversal: {:?}", traversal);

    assert_eq!(traversal.len(), 1);
}

#[test]
fn test_to_v() {
    let (storage, _temp_dir) = setup_test_db();
    let mut txn = storage.graph_env.write_txn().unwrap();

    let node = G::new_mut(Arc::clone(&storage), &mut txn)
        .add_n("person", None, None)
        .collect_to_val();

    let vector = G::new_mut(Arc::clone(&storage), &mut txn)
        .insert_v::<fn(&HVector, &RoTxn) -> bool>(&vec![1.0, 2.0, 3.0], "vector", None)
        .collect_to_val();

    let _ = G::new_mut(Arc::clone(&storage), &mut txn)
        .add_e("knows", None, node.id(), vector.id(), false, EdgeType::Vec)
        .collect_to_val();

    txn.commit().unwrap();
    println!("node: {:?}", node);

    let txn = storage.graph_env.read_txn().unwrap();
    let traversal = G::new(Arc::clone(&storage), &txn)
        .n_from_id(&node.id())
        .out_e("knows")
        .to_v()
        .collect_to::<Vec<_>>();

    println!("traversal: {:?}", traversal);

    assert_eq!(traversal.len(), 1);
    assert_eq!(traversal[0].id(), vector.id());
}

#[test]
fn test_brute_force_vector_search() {
    let (storage, _temp_dir) = setup_test_db();
    let mut txn = storage.graph_env.write_txn().unwrap();

    let node = G::new_mut(Arc::clone(&storage), &mut txn)
        .add_n("person", None, None)
        .collect_to_val();

    let vectors = vec![
        vec![1.0, 2.0, 3.0],
        vec![4.0, 5.0, 6.0],
        vec![7.0, 8.0, 9.0],
    ];

    let mut vector_ids = Vec::new();
    for vector in vectors {
        let vector_id = G::new_mut(Arc::clone(&storage), &mut txn)
            .insert_v::<fn(&HVector, &RoTxn) -> bool>(&vector, "vector", None)
            .collect_to_val()
            .id();
        let _ = G::new_mut(Arc::clone(&storage), &mut txn)
            .add_e(
                "embedding",
                None,
                node.id(),
                vector_id,
                false,
                EdgeType::Vec,
            )
            .collect_to_val()
            .id();
        let _ = G::new_mut(Arc::clone(&storage), &mut txn)
            .add_e(
                "embedding",
                None,
                node.id(),
                vector_id,
                false,
                EdgeType::Vec,
            )
            .collect_to_val();
        vector_ids.push(vector_id);
    }

    txn.commit().unwrap();

    let txn = storage.graph_env.read_txn().unwrap();
    let traversal = G::new(Arc::clone(&storage), &txn)
        .n_from_id(&node.id())
        .out_e("embedding")
        .to_v()
        .brute_force_search_v(&vec![1.0, 2.0, 3.0], 10)
        .collect_to::<Vec<_>>();

    println!("traversal: {:?}", traversal);

    assert_eq!(traversal.len(), 3);
    assert_eq!(traversal[0].id(), vector_ids[0]);
    assert_eq!(traversal[1].id(), vector_ids[1]);
    assert_eq!(traversal[2].id(), vector_ids[2]);
}

#[test]
fn test_order_by_desc() {
    let (storage, _temp_dir) = setup_test_db();
    let mut txn = storage.graph_env.write_txn().unwrap();

    let node = G::new_mut(Arc::clone(&storage), &mut txn)
        .add_n("person", Some(props! { "age" => 10 }), None)
        .collect_to_val();

    let node2 = G::new_mut(Arc::clone(&storage), &mut txn)
        .add_n("person", Some(props! { "age" => 20 }), None)
        .collect_to_val();

    let node3 = G::new_mut(Arc::clone(&storage), &mut txn)
        .add_n("person", Some(props! { "age" => 30 }), None)
        .collect_to_val();

    txn.commit().unwrap();

    let txn = storage.graph_env.read_txn().unwrap();
    let traversal = G::new(Arc::clone(&storage), &txn)
        .n_from_type("person")
        .order_by_desc("age")
        .unwrap();

    assert_eq!(traversal.len(), 3);
    assert_eq!(traversal[0].id(), node3.id());
    assert_eq!(traversal[1].id(), node2.id());
    assert_eq!(traversal[2].id(), node.id());
}

#[test]
fn test_order_by_asc() {
    let (storage, _temp_dir) = setup_test_db();
    let mut txn = storage.graph_env.write_txn().unwrap();

    let node = G::new_mut(Arc::clone(&storage), &mut txn)
        .add_n("person", Some(props! { "age" => 30 }), None)
        .collect_to_val();

    let node2 = G::new_mut(Arc::clone(&storage), &mut txn)
        .add_n("person", Some(props! { "age" => 20 }), None)
        .collect_to_val();

    let node3 = G::new_mut(Arc::clone(&storage), &mut txn)
        .add_n("person", Some(props! { "age" => 10 }), None)
        .collect_to_val();

    txn.commit().unwrap();

    let txn = storage.graph_env.read_txn().unwrap();
    let traversal = G::new(Arc::clone(&storage), &txn)
        .n_from_type("person")
        .order_by_asc("age")
        .unwrap();

    assert_eq!(traversal.len(), 3);
    assert_eq!(traversal[0].id(), node3.id());
    assert_eq!(traversal[1].id(), node2.id());
    assert_eq!(traversal[2].id(), node.id());
}

#[test]
fn test_vector_search() {
    let (storage, _temp_dir) = setup_test_db();
    let mut txn = storage.graph_env.write_txn().unwrap();

    let mut i = 0;
    let mut inserted_vectors = Vec::with_capacity(10000);

    let mut rng = rand::rng();
    for _ in 10..2000 {
        // between 0 and 1
        let random_vector = vec![
            rng.random::<f64>(),
            rng.random::<f64>(),
            rng.random::<f64>(),
            rng.random::<f64>(),
            rng.random::<f64>(),
            rng.random::<f64>(),
        ];
        let node = G::new_mut(Arc::clone(&storage), &mut txn)
            .insert_v::<fn(&HVector, &RoTxn) -> bool>(&random_vector, "vector", None)
            .collect_to_val();
        println!("inserted vector: {:?}", i);
        i += 1;
    }

    let vectors = vec![
        vec![1.0, 1.0, 1.0, 1.0, 1.0, 1.0],
        vec![1.0, 1.0, 1.0, 1.0, 1.0, 1.0],
        vec![1.0, 1.0, 1.0, 1.0, 1.0, 1.0],
        vec![1.0, 1.0, 1.0, 1.0, 1.0, 1.0],
        vec![1.0, 1.0, 1.0, 1.0, 1.0, 1.0],
        vec![1.0, 1.0, 1.0, 1.0, 1.0, 1.0],
        vec![1.0, 1.0, 1.0, 1.0, 1.0, 1.0],
        vec![1.0, 1.0, 1.0, 1.0, 1.0, 1.0],
        vec![1.0, 1.0, 1.0, 1.0, 1.0, 1.0],
        vec![1.0, 1.0, 1.0, 1.0, 1.0, 1.0],
    ];

    for vector in vectors {
        let node = G::new_mut(Arc::clone(&storage), &mut txn)
            .insert_v::<fn(&HVector, &RoTxn) -> bool>(&vector, "vector", None)
            .collect_to_val();
        inserted_vectors.push(node.id());
        println!("inserted vector: {:?}", i);
        i += 1;
    }

    txn.commit().unwrap();

    let txn = storage.graph_env.read_txn().unwrap();
    let mut traversal = G::new(Arc::clone(&storage), &txn)
        .search_v::<fn(&HVector, &RoTxn) -> bool>(&vec![1.0, 1.0, 1.0, 1.0, 1.0, 1.0], 2000, None)
        .collect_to::<Vec<_>>();
    // traversal.reverse();

    for vec in &traversal[0..10] {
        if let TraversalVal::Vector(vec) = vec {
            println!("vec {:?} {}", vec.get_data(), vec.get_distance());
            assert!(vec.get_distance() < 0.1);
        }
    }
}

<<<<<<< HEAD

#[test]
fn test_drop_traversal() {
    let (storage, _temp_dir) = setup_test_db();
    let mut txn = storage.graph_env.write_txn().unwrap();

    let node = G::new_mut(Arc::clone(&storage), &mut txn)
        .add_n("person", None, None)
        .collect_to_val();

    for _ in 0..10 {
        let new_node = G::new_mut(Arc::clone(&storage), &mut txn)
            .add_n("person", None, None)
            .collect_to_val();
        let _ = G::new_mut(Arc::clone(&storage), &mut txn)
            .add_e("knows", None, node.id(), new_node.id(), false, EdgeType::Node)
            .collect_to_val();
    }

    txn.commit().unwrap();

    let txn = storage.graph_env.read_txn().unwrap();
    let traversal = G::new(Arc::clone(&storage), &txn)
        .n_from_type("person")
        .collect_to::<Vec<_>>();
    txn.commit().unwrap();
    println!("traversal: {:?}", traversal);

    assert_eq!(traversal.len(), 11);

    let mut txn = storage.graph_env.write_txn().unwrap();

    Drop::drop_traversal(
        G::new(Arc::clone(&storage), &txn)
            .n_from_id(&node.id())
            .out("knows", &EdgeType::Node)
            .collect_to::<Vec<_>>(),
        Arc::clone(&storage),
        &mut txn,
    )
    .unwrap();

    Drop::drop_traversal(
        G::new(Arc::clone(&storage), &txn)
            .n_from_id(&node.id())
            .collect_to::<Vec<_>>(),
        Arc::clone(&storage),
        &mut txn,
    )
    .unwrap();

    txn.commit().unwrap();

    let txn = storage.graph_env.read_txn().unwrap();
    let traversal = G::new(Arc::clone(&storage), &txn)
        .n_from_type("person")
        .collect_to::<Vec<_>>();
    txn.commit().unwrap();
    println!("traversal: {:?}", traversal);

    assert_eq!(traversal.len(), 0);

=======
#[test]
fn test_double_add_and_double_fetch() {
    let (db, _temp_dir) = setup_test_db();
    let mut txn = db.graph_env.write_txn().unwrap();

    let original_node1 = G::new_mut(Arc::clone(&db), &mut txn)
        .add_n("person", Some(props! { "entity_name" => "person1" }), None)
        .collect_to_val();

    let original_node2 = G::new_mut(Arc::clone(&db), &mut txn)
        .add_n("person", Some(props! { "entity_name" => "person2" }), None)
        .collect_to_val();

    txn.commit().unwrap();

    let mut txn = db.graph_env.write_txn().unwrap();
    let node1 = G::new(Arc::clone(&db), &txn)
        .n_from_type("person")
        .filter_ref(|val, txn| {
            if let Ok(val) = val {
                Ok(G::new_from(Arc::clone(&db), &txn, val.clone())
                    .check_property("entity_name")
                    .map_value_or(false, |v| *v == "person1")?)
            } else {
                Ok(false)
            }
        })
        .collect_to::<Vec<_>>();

    let node2 = G::new(Arc::clone(&db), &txn)
        .n_from_type("person")
        .filter_ref(|val, txn| {
            if let Ok(val) = val {
                Ok(G::new_from(Arc::clone(&db), &txn, val.clone())
                    .check_property("entity_name")
                    .map_value_or(false, |v| *v == "person2")?)
            } else {
                Ok(false)
            }
        })
        .collect_to::<Vec<_>>();

    assert_eq!(node1.len(), 1);
    assert_eq!(node1[0].id(), original_node1.id());
    assert_eq!(node2.len(), 1);
    assert_eq!(node2[0].id(), original_node2.id());

    let _e = G::new_mut(Arc::clone(&db), &mut txn)
        .add_e("knows", None, node1.id(), node2.id(), false, EdgeType::Node)
        .collect_to_val();

    txn.commit().unwrap();

    let txn = db.graph_env.read_txn().unwrap();
    let e = G::new(Arc::clone(&db), &txn)
        .e_from_type("knows")
        .collect_to::<Vec<_>>();
    assert_eq!(e.len(), 1);
    assert_eq!(e[0].id(), e.id());
    if let TraversalVal::Edge(e) = &e[0] {
        assert_eq!(e.from_node(), node1.id());
        assert_eq!(e.to_node(), node2.id());
    } else {
        panic!("e[0] is not an edge");
    }
>>>>>>> eebe0aad
}<|MERGE_RESOLUTION|>--- conflicted
+++ resolved
@@ -2052,70 +2052,6 @@
     }
 }
 
-<<<<<<< HEAD
-
-#[test]
-fn test_drop_traversal() {
-    let (storage, _temp_dir) = setup_test_db();
-    let mut txn = storage.graph_env.write_txn().unwrap();
-
-    let node = G::new_mut(Arc::clone(&storage), &mut txn)
-        .add_n("person", None, None)
-        .collect_to_val();
-
-    for _ in 0..10 {
-        let new_node = G::new_mut(Arc::clone(&storage), &mut txn)
-            .add_n("person", None, None)
-            .collect_to_val();
-        let _ = G::new_mut(Arc::clone(&storage), &mut txn)
-            .add_e("knows", None, node.id(), new_node.id(), false, EdgeType::Node)
-            .collect_to_val();
-    }
-
-    txn.commit().unwrap();
-
-    let txn = storage.graph_env.read_txn().unwrap();
-    let traversal = G::new(Arc::clone(&storage), &txn)
-        .n_from_type("person")
-        .collect_to::<Vec<_>>();
-    txn.commit().unwrap();
-    println!("traversal: {:?}", traversal);
-
-    assert_eq!(traversal.len(), 11);
-
-    let mut txn = storage.graph_env.write_txn().unwrap();
-
-    Drop::drop_traversal(
-        G::new(Arc::clone(&storage), &txn)
-            .n_from_id(&node.id())
-            .out("knows", &EdgeType::Node)
-            .collect_to::<Vec<_>>(),
-        Arc::clone(&storage),
-        &mut txn,
-    )
-    .unwrap();
-
-    Drop::drop_traversal(
-        G::new(Arc::clone(&storage), &txn)
-            .n_from_id(&node.id())
-            .collect_to::<Vec<_>>(),
-        Arc::clone(&storage),
-        &mut txn,
-    )
-    .unwrap();
-
-    txn.commit().unwrap();
-
-    let txn = storage.graph_env.read_txn().unwrap();
-    let traversal = G::new(Arc::clone(&storage), &txn)
-        .n_from_type("person")
-        .collect_to::<Vec<_>>();
-    txn.commit().unwrap();
-    println!("traversal: {:?}", traversal);
-
-    assert_eq!(traversal.len(), 0);
-
-=======
 #[test]
 fn test_double_add_and_double_fetch() {
     let (db, _temp_dir) = setup_test_db();
@@ -2181,5 +2117,68 @@
     } else {
         panic!("e[0] is not an edge");
     }
->>>>>>> eebe0aad
+}
+
+
+#[test]
+fn test_drop_traversal() {
+    let (storage, _temp_dir) = setup_test_db();
+    let mut txn = storage.graph_env.write_txn().unwrap();
+
+    let node = G::new_mut(Arc::clone(&storage), &mut txn)
+        .add_n("person", None, None)
+        .collect_to_val();
+
+    for _ in 0..10 {
+        let new_node = G::new_mut(Arc::clone(&storage), &mut txn)
+            .add_n("person", None, None)
+            .collect_to_val();
+        let _ = G::new_mut(Arc::clone(&storage), &mut txn)
+            .add_e("knows", None, node.id(), new_node.id(), false, EdgeType::Node)
+            .collect_to_val();
+    }
+
+    txn.commit().unwrap();
+
+    let txn = storage.graph_env.read_txn().unwrap();
+    let traversal = G::new(Arc::clone(&storage), &txn)
+        .n_from_type("person")
+        .collect_to::<Vec<_>>();
+    txn.commit().unwrap();
+    println!("traversal: {:?}", traversal);
+
+    assert_eq!(traversal.len(), 11);
+
+    let mut txn = storage.graph_env.write_txn().unwrap();
+
+    Drop::drop_traversal(
+        G::new(Arc::clone(&storage), &txn)
+            .n_from_id(&node.id())
+            .out("knows", &EdgeType::Node)
+            .collect_to::<Vec<_>>(),
+        Arc::clone(&storage),
+        &mut txn,
+    )
+    .unwrap();
+
+    Drop::drop_traversal(
+        G::new(Arc::clone(&storage), &txn)
+            .n_from_id(&node.id())
+            .collect_to::<Vec<_>>(),
+        Arc::clone(&storage),
+        &mut txn,
+    )
+    .unwrap();
+
+    txn.commit().unwrap();
+
+    let txn = storage.graph_env.read_txn().unwrap();
+    let traversal = G::new(Arc::clone(&storage), &txn)
+        .n_from_type("person")
+        .collect_to::<Vec<_>>();
+    txn.commit().unwrap();
+    println!("traversal: {:?}", traversal);
+
+    assert_eq!(traversal.len(), 0);
+
 }