--- conflicted
+++ resolved
@@ -3,7 +3,4 @@
 pub mod router;
 pub mod thread_pool;
 pub mod mcp;
-<<<<<<< HEAD
-=======
 pub mod embedding_providers;
->>>>>>> 6fa41d0e
