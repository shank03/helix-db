--- conflicted
+++ resolved
@@ -23,13 +23,9 @@
 clap = { version = "4.5.29", features = ["derive"] }
 socket2 = "0.5"
 flume = "0.11.1"
-<<<<<<< HEAD
-polars = { version = "0.36", optional = true, features = ["parquet", "lazy"] }
+rayon = "1.8.0"polars = { version = "0.36", optional = true, features = ["parquet", "lazy"] }
 
 
-=======
-rayon = "1.8.0"
->>>>>>> da43c006
 [dev-dependencies]
 criterion = "0.5"
 rand = "0.9.0"
