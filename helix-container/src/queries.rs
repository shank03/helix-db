--- conflicted
+++ resolved
@@ -1,9 +1,5 @@
 // DEFAULT CODE
-<<<<<<< HEAD
-use helix_db::helix_engine::graph_core::config::Config;
-=======
 use helix_db::helix_engine::traversal_core::config::Config;
->>>>>>> 4c87755f
 
 pub fn config() -> Option<Config> {
     None
