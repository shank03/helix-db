use helix_db::helix_engine::graph_core::graph_core::{HelixGraphEngine, HelixGraphEngineOpts};
use helix_db::helix_gateway::mcp::mcp::{MCPHandlerFn, MCPHandlerSubmission};
use helix_db::helix_gateway::{
    gateway::{GatewayOpts, HelixGateway},
    router::router::{HandlerFn, HandlerSubmission},
};
use std::{collections::HashMap, sync::Arc};
<<<<<<< HEAD
use tracing::{Level, info, trace, warn};
=======
use tracing::{Level, info};
>>>>>>> d7e0151d
use tracing_subscriber::util::SubscriberInitExt;

mod queries;

fn main() {
    let env_res = dotenvy::dotenv();
    tracing_subscriber::fmt()
        .with_max_level(Level::TRACE)
        .finish()
        .init();

    match env_res {
        Ok(_) => info!("Loaded .env file"),
        Err(e) => info!(?e, "Didn't load .env file"),
    }

    let config = queries::config().unwrap_or_default();

    let path = match std::env::var("HELIX_DATA_DIR") {
        Ok(val) => std::path::PathBuf::from(val).join("user"),
        Err(_) => {
            warn!("HELIX_DATA_DIR not set, using default");
            let home = dirs::home_dir().expect("Could not retrieve home directory");
            home.join(".helix/user")
        }
    };

    let port = match std::env::var("HELIX_PORT") {
        Ok(val) => val.parse::<u16>().unwrap(),
        Err(_) => 6969,
    };

    info!("Running with the following setup:");
    info!("\tconfig: {config:?}");
    info!("\tpath: {}", path.display());
    info!("\tport: {port}");

    let path_str = path.to_str().expect("Could not convert path to string");
    let opts = HelixGraphEngineOpts {
        path: path_str.to_string(),
        config,
    };

    let graph = Arc::new(HelixGraphEngine::new(opts.clone()).unwrap());

    // generates routes from handler proc macro
    let submissions: Vec<_> = inventory::iter::<HandlerSubmission>.into_iter().collect();
    info!("Found {} route submissions", submissions.len());

    let query_routes: HashMap<String, HandlerFn> = inventory::iter::<HandlerSubmission>
        .into_iter()
        .map(|submission| {
            trace!(
                "Processing POST submission for handler: {}",
                submission.0.name
            );
            let handler = &submission.0;
            let func: HandlerFn = Arc::new(handler.func);
            (handler.name.to_string(), func)
        })
        .collect();

    let mcp_routes = inventory::iter::<MCPHandlerSubmission>
        .into_iter()
        .map(|submission| {
            trace!("Processing submission for handler: {}", submission.0.name);
            let handler = &submission.0;
            let func: MCPHandlerFn = Arc::new(handler.func);
            (handler.name.to_string(), func)
        })
        .collect::<HashMap<String, MCPHandlerFn>>();

    info!("Routes: {:?}", query_routes.keys());
    let gateway = HelixGateway::new(
        &format!("0.0.0.0:{port}"),
        graph,
        GatewayOpts::DEFAULT_POOL_SIZE,
        2,
        Some(query_routes),
        Some(mcp_routes),
        Some(opts),
    );

    gateway.run().unwrap()
}<|MERGE_RESOLUTION|>--- conflicted
+++ resolved
@@ -5,11 +5,7 @@
     router::router::{HandlerFn, HandlerSubmission},
 };
 use std::{collections::HashMap, sync::Arc};
-<<<<<<< HEAD
 use tracing::{Level, info, trace, warn};
-=======
-use tracing::{Level, info};
->>>>>>> d7e0151d
 use tracing_subscriber::util::SubscriberInitExt;
 
 mod queries;
