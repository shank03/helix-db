[package]
name = "helix-cli"
version = "1.0.72"
edition = "2021"

[dependencies]
clap = { version = "4.5.37", features = ["derive"] }
helixdb = { path = "../helixdb", features = ["full"] }
tempfile = "3.19.1"
dirs = "6.0.0"
serde = { version = "1.0.219", features = ["derive"] }
sonic-rs = "0.5.1"
uuid = { version = "1.16.0", features = ["v4"] }
chrono = "0.4"
libc = "0.2.172"
tokio = { version = "1.45.0", features = ["full"] }
open = "5.0.1"
<<<<<<< HEAD
=======
colored = "3.0.0"
>>>>>>> d8909978
spinners = "4"
indicatif = "0.17.11"

[target.'cfg(windows)'.dependencies]
windows = { version = "0.61.1", features = ["Win32_System_Threading", "Win32_Foundation"] }

[profile.release]
lto = true
strip = true

[[bin]]
name = "helix"
path = "src/main.rs"<|MERGE_RESOLUTION|>--- conflicted
+++ resolved
@@ -15,10 +15,6 @@
 libc = "0.2.172"
 tokio = { version = "1.45.0", features = ["full"] }
 open = "5.0.1"
-<<<<<<< HEAD
-=======
-colored = "3.0.0"
->>>>>>> d8909978
 spinners = "4"
 indicatif = "0.17.11"
 
