--- conflicted
+++ resolved
@@ -4,9 +4,9 @@
     types::*,
     utils::*,
 };
+use clap::Parser;
 use helix_db::{helix_engine::graph_core::config::Config, utils::styled_string::StyledString};
 use spinners::{Spinner, Spinners};
-use clap::Parser;
 use std::{
     fmt::Write,
     fs::{self, OpenOptions, read_to_string},
@@ -22,11 +22,6 @@
 
 #[tokio::main]
 async fn main() {
-<<<<<<< HEAD
-    let args = HelixCLI::parse();
-
-=======
->>>>>>> 9291bb43
     check_helix_version().await;
 
     let args = HelixCli::parse();
@@ -72,13 +67,16 @@
                 match instance_manager.start_instance(&command.cluster.unwrap(), None) {
                     Ok(instance) => {
                         sp.stop_with_message(format!(
-                                "{}",
-                                "Successfully started Helix instance".green().bold()
+                            "{}",
+                            "Successfully started Helix instance".green().bold()
                         ));
                         print_instance(&instance);
                     }
                     Err(e) => {
-                        sp.stop_with_message(format!("{}", "Failed to start instance".red().bold()));
+                        sp.stop_with_message(format!(
+                            "{}",
+                            "Failed to start instance".red().bold()
+                        ));
                         println!("└── {} {}", "Error:".red().bold(), e);
                     }
                 }
@@ -122,7 +120,6 @@
                 Ok(_) => {
                     println!("{}", "No queries found, nothing to compile".red().bold());
                     return;
-<<<<<<< HEAD
                 }
                 Err(e) => {
                     println!("{} {}", "Error:".red().bold(), e);
@@ -130,179 +127,54 @@
                 }
             };
 
-            let mut sp = Spinner::new(Spinners::Dots9, "Compiling Helix queries".into());
-
-            let num_files = files.len();
-
-            let (code, analyzed_source) = match generate(&files) {
-                Ok(code) => code,
-                Err(e) => {
-                    sp.stop_with_message(format!("{}", "Error compiling queries".red().bold()));
-                    println!("└── {}", e);
-                    return;
-                }
-            };
-
-            sp.stop_with_message(format!(
-                "{} {} {}",
-                "Successfully compiled".green().bold(),
-                num_files,
-                "query files".green().bold()
-            ));
-
-            let cache_dir = PathBuf::from(&output);
-            fs::create_dir_all(&cache_dir).unwrap();
-
-            let file_path = PathBuf::from(&output).join("src/queries.rs");
-            let mut generated_rust_code = String::new();
-
-            match write!(&mut generated_rust_code, "{}", analyzed_source) {
-                Ok(_) => {
-                    println!("{}", "Successfully transpiled queries".green().bold());
-                }
-                Err(e) => {
-                    println!("{}", "Failed to transpile queries".red().bold());
-                    println!("└── {} {}", "Error:".red().bold(), e);
-                    return;
-                }
-            }
-
-            println!("\n\n{generated_rust_code}\n\n");
-
-            match fs::write(file_path, generated_rust_code) {
-                Ok(_) => {
-                    println!("{}", "Successfully wrote queries file".green().bold());
-                }
-                Err(e) => {
-                    println!("{}", "Failed to write queries file".red().bold());
-                    println!("└── {} {}", "Error:".red().bold(), e);
-                    return;
-                }
-            }
-
-            let mut sp = Spinner::new(Spinners::Dots9, "Building Helix".into());
-
-            let config_path = PathBuf::from(&output).join("src/config.hx.json");
-            fs::copy(PathBuf::from(path.clone() + "/config.hx.json"), config_path).unwrap();
-            let schema_path = PathBuf::from(&output).join("src/schema.hx");
-            fs::copy(PathBuf::from(path.clone() + "/schema.hx"), schema_path).unwrap();
-
-            let mut runner = Command::new("cargo");
-            runner
-                .arg("check")
-                .stdout(Stdio::null())
-                .stderr(Stdio::null())
-                .current_dir(PathBuf::from(&output));
-
-            match runner.output() {
-                Ok(_) => {}
-                Err(e) => {
-                    sp.stop_with_message(format!("{}", "Failed to check Rust code".red().bold()));
-                    println!("└── {} {}", "Error:".red().bold(), e);
-                    return;
-                }
-            }
-
-            let mut runner = Command::new("cargo");
-            runner
-                .arg("build")
-                .arg("--release")
-                .current_dir(PathBuf::from(&output))
-                .env("RUSTFLAGS", "-Awarnings");
-
-            match runner.output() {
-                Ok(output) => {
-                    if output.status.success() {
-                        sp.stop_with_message(format!(
-                            "{}",
-                            "Successfully built Helix".green().bold()
-                        ));
-                    } else {
-                        sp.stop_with_message(format!("{}", "Failed to build Helix".red().bold()));
-                        let stderr = String::from_utf8_lossy(&output.stderr);
-                        if !stderr.is_empty() {
-                            println!("└── {} {}", "Error:\n".red().bold(), stderr);
-                        }
-                        return;
-                    }
-                }
-                Err(e) => {
-                    sp.stop_with_message(format!("{}", "Failed to build Helix".red().bold()));
-                    println!("└── {} {}", "Error:".red().bold(), e);
-                    return;
-                }
-            }
-
-            let mut sp = Spinner::new(Spinners::Dots9, "Starting Helix instance".into());
-
-            let instance_manager = InstanceManager::new().unwrap();
-
-            let binary_path = dirs::home_dir()
-                .map(|path| path.join(".helix/repo/helix-db/target/release/helix-container"))
-                .unwrap();
-
-            let endpoints: Vec<String> =
-                code.source.queries.iter().map(|q| q.name.clone()).collect();
-
-            match instance_manager.init_start_instance(&binary_path, port, endpoints) {
-                Ok(instance) => {
-                    sp.stop_with_message(format!(
+            if !command.remote {
+                let code = match compile_and_build_helix(path, &output, files) {
+                    Ok(code) => code,
+                    Err(_) => return,
+                };
+
+                if command.cluster.is_some()
+                    && (command.path.is_some() || Path::new(&format!("./{}", DB_DIR)).is_dir())
+                {
+                    match redeploy_helix(command.cluster.unwrap(), code) {
+                        Ok(_) => {}
+                        Err(_) => return,
+                    }
+                    return;
+                }
+
+                // -- helix deploy --
+                if command.cluster.is_none()
+                    && (command.path.is_some() || Path::new(&format!("./{}", DB_DIR)).is_dir())
+                {
+                    match deploy_helix(port, code, None) {
+                        Ok(_) => {}
+                        Err(_) => return,
+                    }
+                    return;
+                }
+            } else {
+                if let Some(cluster) = command.cluster {
+                    match redeploy_helix_remote(cluster, path, files).await {
+                        Ok(_) => {}
+                        Err(_) => return,
+                    }
+                } else {
+                    println!(
                         "{}",
-                        "Successfully started Helix instance".green().bold()
-                    ));
-                    print_instnace(&instance);
-                }
-                Err(e) => {
-                    sp.stop_with_message(format!(
-                        "{}",
-                        "Failed to start Helix instance".red().bold()
-                    ));
-                    println!("└── {} {}", "Error:".red().bold(), e);
-                    return;
-                }
-            }
-        }
-
-        // TODO: assuming just local for now
-        CommandType::Visualize(command) => {
-            let instance_manager = InstanceManager::new().unwrap();
-            let iid = &command.instance;
-
-            match instance_manager.get_instance(iid) {
-                Ok(Some(instance)) => {
-                    println!("{}", "Helix instance found!".green().bold());
-                    let port = instance.port;
-                    let url = format!("http://localhost:{}/get/graphvis", port);
-
-                    if webbrowser::open(&url).is_ok() {
-                    } else {
-                        println!(
-                            "{} {}",
-                            "Failed to open graph visualizer for instance".red().bold(),
-                            iid.red().bold()
-                        );
-                        return;
-                    }
-                }
-                Ok(None) => {
-                    println!(
-                        "{} {}",
-                        "No Helix instance found with id".red().bold(),
-                        iid.red().bold()
-                    );
-                    return;
-                }
-                Err(e) => {
-                    println!("{} {}", "Error:".red().bold(), e);
-                    return;
-                }
-            };
-        }
-
-        CommandType::Update(_) => {
+                        "Need to pass in a cluster id when redeploying a remote instance!"
+                            .red()
+                            .bold()
+                    );
+                    return;
+                }
+            }
+        }
+
+        CommandType::Update => {
             match check_helix_installation() {
-                Ok(_) => {}
-                Err(_) => {
+                Some(_) => {} // container path
+                None => {
                     println!(
                         "{}",
                         "Helix is not installed. Please run `helix install` first."
@@ -321,7 +193,7 @@
                         return;
                     }
                 };
-                home_dir.join(".helix/repo/helix-db/helix-db")
+                home_dir.join(".helix/repo/helix-db/helixdb")
             };
 
             if !check_cargo_version() {
@@ -333,17 +205,40 @@
                 println!("{}", "cargo up-to-date!".green().bold());
             }
 
-            let local_cli_version =
-                Version::parse(&format!("v{}", env!("CARGO_PKG_VERSION"))).unwrap();
-            let local_db_version =
-                Version::parse(&format!("v{}", get_crate_version(&repo_path).unwrap())).unwrap();
+            let local_cli_version = match get_cli_version() {
+                Ok(val) => val,
+                Err(e) => {
+                    println!(
+                        "{} {}",
+                        "Failed fetching the local cli version".red().bold(),
+                        e
+                    );
+                    return;
+                }
+            };
+            let local_helix_version = match get_crate_version(&repo_path) {
+                Ok(val) => val,
+                Err(e) => {
+                    println!(
+                        "{} {}",
+                        "Failed fetching the local db version".red().bold(),
+                        e
+                    );
+                    return;
+                }
+            };
             let remote_helix_version = get_remote_helix_version().await.unwrap();
             println!(
-                "helix-cli version: {}, helix-db version: {}, remote helix version: {}",
-                local_cli_version, local_db_version, remote_helix_version
+                "{} {}, {} {}, {} {}",
+                "local helix-cli version:",
+                local_cli_version,
+                "local helix-db version:",
+                local_helix_version,
+                "remote helix version:",
+                remote_helix_version,
             );
 
-            if local_db_version < remote_helix_version || local_cli_version < remote_helix_version {
+            if local_helix_version < remote_helix_version {
                 let mut runner = Command::new("git");
                 runner.arg("reset");
                 runner.arg("--hard");
@@ -362,10 +257,11 @@
                     }
                 }
 
-                let mut runner = Command::new("git");
-                runner.arg("pull");
-                runner.current_dir(&repo_path);
-                match runner.output() {
+                match Command::new("git")
+                    .arg("pull")
+                    .current_dir(&repo_path)
+                    .output()
+                {
                     Ok(_) => println!(
                         "{}",
                         "New helix-db version successfully pulled!".green().bold()
@@ -401,638 +297,6 @@
             }
         }
 
-        CommandType::Version(_) => {
-            let local_cli_version =
-                Version::parse(&format!("v{}", env!("CARGO_PKG_VERSION"))).unwrap();
-
-            match check_helix_installation() {
-                Ok(_) => {
-                    let repo_path = {
-                        let home_dir = match dirs::home_dir() {
-                            Some(dir) => dir,
-                            None => {
-                                println!("helix-cli version: {}", local_cli_version);
-                                println!(
-                                    "helix-db: not installed (could not determine home directory)"
-                                );
-                                return;
-                            }
-                        };
-                        home_dir.join(".helix/repo/helix-db/helix-db")
-                    };
-
-                    match get_crate_version(repo_path) {
-                        Ok(db_version) => {
-                            let local_db_version =
-                                Version::parse(&format!("v{}", db_version)).unwrap();
-                            println!(
-                                "helix-cli version: {}, helix-db version: {}",
-                                local_cli_version, local_db_version
-                            );
-                        }
-                        Err(_) => {
-                            println!("helix-cli version: {}", local_cli_version);
-                            println!("helix-db: installed but version could not be determined");
-                        }
-                    }
-                }
-                Err(_) => {
-                    println!("helix-cli version: {}", local_cli_version);
-                    println!("helix-db: not installed (run 'helix install' to install)");
-                }
-            }
-        }
-
-        CommandType::Redeploy(command) => {
-            match Command::new("cargo").output() {
-                Ok(_) => {}
-                Err(_) => {
-                    println!("{}", "Cargo is not installed".red().bold());
-                    return;
-                }
-            }
-
-            // if remote flag `--remote` is provided, upload queries to remote db
-            if command.remote {
-                let mut sp = Spinner::new(Spinners::Dots9, "Uploading queries to remote db".into());
-
-                let path = match get_cfg_deploy_path(command.path) {
-                    Ok(path) => path,
-                    Err(_e) => {
-                        sp.stop_with_message(format!(
-                            "{}",
-                            "Error getting config path".red().bold()
-                        ));
-                        return;
-                    }
-                };
-                let files = match check_and_read_files(&path) {
-                    Ok(files) if !files.is_empty() => files,
-                    Ok(_) => {
-                        sp.stop_with_message(format!(
-                            "{}",
-                            "No queries found, nothing to compile".yellow().bold()
-                        ));
-                        return;
-                    }
-                    Err(_e) => {
-                        sp.stop_with_message(format!("{}", "Error getting files".red().bold()));
-                        return;
-                    }
-                };
-
-                let content = match generate_content(&files) {
-                    Ok(content) => content,
-                    Err(e) => {
-                        sp.stop_with_message(format!(
-                            "{}",
-                            "Error generating content".red().bold()
-                        ));
-                        println!("└── {}", e);
-                        return;
-                    }
-                };
-
-                // get config from ~/.helix/credentials
-                let home_dir = std::env::var("HOME").unwrap_or("~/".to_string());
-                let config_path = &format!("{}/.helix", home_dir);
-                let config_path = Path::new(config_path);
-                let config_path = config_path.join("credentials");
-                if !config_path.exists() {
-                    sp.stop_with_message(format!("{}", "No credentials found".yellow().bold()));
-                    println!(
-                        "{}",
-                        "Please run `helix config` to set your credentials"
-                            .yellow()
-                            .bold()
-                    );
-                    return;
-                }
-
-                // TODO: probable could make this more secure
-                // reads credentials from ~/.helix/credentials
-                let config = fs::read_to_string(config_path).unwrap();
-                let user_id = config
-                    .split("helix_user_id=")
-                    .nth(1)
-                    .unwrap()
-                    .split("\n")
-                    .nth(0)
-                    .unwrap();
-                let user_key = config
-                    .split("helix_user_key=")
-                    .nth(1)
-                    .unwrap()
-                    .split("\n")
-                    .nth(0)
-                    .unwrap();
-
-                // read config.hx.json
-                let config = match Config::from_files(
-                    PathBuf::from(path.clone()).join("config.hx.json"),
-                    PathBuf::from(path.clone()).join("schema.hx"),
-                ) {
-                    Ok(config) => config,
-                    Err(e) => {
-                        println!("Error loading config: {}", e);
-                        sp.stop_with_message(format!("{}", "Error loading config".red().bold()));
-                        return;
-                    }
-                };
-
-                // upload queries to central server
-                let payload = json!({
-                    "user_id": user_id,
-                    "queries": content.files,
-                    "cluster_id": command.cluster,
-                    "version": "0.1.0",
-                    "helix_config": config.to_json()
-                });
-                let client = reqwest::Client::new();
-                match client
-                    .post("http://ec2-184-72-27-116.us-west-1.compute.amazonaws.com:3000/clusters/deploy-queries")
-                    .header("x-api-key", user_key) // used to verify user
-                    .header("x-cluster-id", &command.cluster) // used to verify instance with user
-                    .header("Content-Type", "application/json")
-                    .body(sonic_rs::to_string(&payload).unwrap())
-                    .send()
-                    .await
-                {
-                    Ok(response) => {
-                        if response.status().is_success() {
-                            sp.stop_with_message(format!(
-                                "{}",
-                                "Queries uploaded to remote db".green().bold()
-                            ));
-                        } else {
-                            sp.stop_with_message(format!(
-                                "{}",
-                                "Error uploading queries to remote db".red().bold()
-                            ));
-                            println!("└── {}", response.text().await.unwrap());
-                            return;
-                        }
-                    }
-                    Err(e) => {
-                        sp.stop_with_message(format!(
-                            "{}",
-                            "Error uploading queries to remote db".red().bold()
-                        ));
-                        println!("└── {}", e);
-                        return;
-                    }
-                };
-            } else {
-                match check_helix_installation() {
-                    Ok(_) => {}
-                    Err(_) => {
-                        println!(
-                            "{}",
-                            "Helix is not installed. Please run `helix install` first."
-                                .red()
-                                .bold()
-                        );
-                        return;
-                    }
-                };
-
-                let instance_manager = InstanceManager::new().unwrap();
-                let iid = &command.cluster;
-
-                match instance_manager.get_instance(iid) {
-                    Ok(Some(_)) => println!("{}", "Helix instance found!".green().bold()),
-                    Ok(None) => {
-                        println!(
-                            "{} {}",
-                            "No Helix instance found with id".red().bold(),
-                            iid.red().bold()
-                        );
-                        return;
-                    }
-                    Err(e) => {
-                        println!("{} {}", "Error:".red().bold(), e);
-                        return;
-                    }
-                };
-
-                let path = get_cfg_deploy_path(command.path).unwrap();
-
-                let output = dirs::home_dir()
-                    .map(|path| {
-                        path.join(".helix/repo/helix-db/helix-container")
-                            .to_string_lossy()
-                            .into_owned()
-                    })
-                    .unwrap_or_else(|| "./.helix/repo/helix-db/helix-container".to_string());
-
-                let files = match check_and_read_files(&path) {
-                    Ok(files) if !files.is_empty() => files,
-                    Ok(_) => {
-                        println!("{}", "No queries found, nothing to compile".red().bold());
-                        return;
-                    }
-                    Err(e) => {
-                        println!("{} {}", "Error:".red().bold(), e);
-                        return;
-                    }
-                };
-
-                let mut sp = Spinner::new(Spinners::Dots9, "Compiling Helix queries".into());
-
-                let num_files = files.len();
-
-                let (code, analyzed_source) = match generate(&files) {
-                    Ok(code) => code,
-                    Err(e) => {
-                        sp.stop_with_message(format!("{}", "Error compiling queries".red().bold()));
-                        println!("└── {}", e);
-                        return;
-                    }
-                };
-
-                sp.stop_with_message(format!(
-                    "{} {} {}",
-                    "Successfully compiled".green().bold(),
-                    num_files,
-                    "query files".green().bold()
-                ));
-
-                let cache_dir = PathBuf::from(&output);
-                fs::create_dir_all(&cache_dir).unwrap();
-
-                let file_path = PathBuf::from(&output).join("src/queries.rs");
-                let mut generated_rust_code = String::new();
-                match write!(&mut generated_rust_code, "{}", analyzed_source) {
-                    Ok(_) => {}
-                    Err(e) => {
-                        println!("{}", "Failed to write queries file".red().bold());
-                        println!("└── {} {}", "Error:".red().bold(), e);
-                        return;
-                    }
-                }
-                match fs::write(file_path, generated_rust_code) {
-                    Ok(_) => {
-                        println!("{}", "Successfully wrote queries file".green().bold());
-                    }
-                    Err(e) => {
-                        println!("{}", "Failed to write queries file".red().bold());
-                        println!("└── {} {}", "Error:".red().bold(), e);
-                        return;
-                    }
-                }
-
-                let mut sp = Spinner::new(Spinners::Dots9, "Building Helix".into());
-
-                // copy config.hx.json to ~/.helix/repo/helix-db/helix-container/config.hx.json
-                let config_path = PathBuf::from(&output).join("src/config.hx.json");
-                fs::copy(PathBuf::from(path + "/config.hx.json"), config_path).unwrap();
-
-                // check rust code
-                let mut runner = Command::new("cargo");
-                runner
-                    .arg("check")
-                    .stdout(Stdio::null())
-                    .stderr(Stdio::null())
-                    .current_dir(PathBuf::from(&output));
-
-                match runner.output() {
-                    Ok(_) => {}
-                    Err(e) => {
-                        sp.stop_with_message(format!(
-                            "{}",
-                            "Failed to check Rust code".red().bold()
-                        ));
-                        println!("└── {} {}", "Error:".red().bold(), e);
-                        return;
-                    }
-                }
-
-                let mut runner = Command::new("cargo");
-                runner
-                    .arg("build")
-                    .arg("--release")
-                    .current_dir(PathBuf::from(&output))
-                    .env("RUSTFLAGS", "-Awarnings");
-
-                match runner.output() {
-                    Ok(output) => {
-                        if output.status.success() {
-                            sp.stop_with_message(format!(
-                                "{}",
-                                "Successfully built Helix".green().bold()
-                            ));
-                        } else {
-                            sp.stop_with_message(format!(
-                                "{}",
-                                "Failed to build Helix".red().bold()
-                            ));
-                            let stderr = String::from_utf8_lossy(&output.stderr);
-                            if !stderr.is_empty() {
-                                println!("└── {} {}", "Error:\n".red().bold(), stderr);
-                            }
-                            return;
-                        }
-                    }
-                    Err(e) => {
-                        sp.stop_with_message(format!("{}", "Failed to build Helix".red().bold()));
-                        println!("└── {} {}", "Error:".red().bold(), e);
-                        return;
-                    }
-                }
-
-                match instance_manager.stop_instance(iid) {
-                    Ok(_) => {}
-                    Err(e) => {
-                        println!("{} {}", "Error while stopping instance:".red().bold(), e);
-                        return;
-                    }
-                }
-
-                let mut sp = Spinner::new(Spinners::Dots9, "Starting Helix instance".into());
-
-                let binary_path = dirs::home_dir()
-                    .map(|path| path.join(".helix/repo/helix-db/target/release/helix-container"))
-                    .unwrap();
-
-                let endpoints: Vec<String> =
-                    code.source.queries.iter().map(|q| q.name.clone()).collect();
-
-                let cached_binary = instance_manager.cache_dir.join(&iid);
-                match fs::copy(binary_path, &cached_binary) {
-                    Ok(_) => {}
-                    Err(e) => {
-                        println!("{} {}", "Error while copying binary:".red().bold(), e);
-                        return;
-                    }
-                }
-
-                match instance_manager.start_instance(iid, Some(endpoints)) {
-                    Ok(instance) => {
-                        sp.stop_with_message(format!(
-                            "{}",
-                            "Successfully started Helix instance".green().bold()
-                        ));
-                        print_instnace(&instance);
-                    }
-                    Err(e) => {
-                        sp.stop_with_message(format!(
-                            "{}",
-                            "Failed to start Helix instance".red().bold()
-                        ));
-                        println!("└── {} {}", "Error:".red().bold(), e);
-                        return;
-                    }
-                }
-            }
-        }
-
-        CommandType::Instances(_) => {
-            let instance_manager = InstanceManager::new().unwrap();
-            match instance_manager.list_instances() {
-                Ok(instances) => {
-                    if instances.is_empty() {
-                        println!("No running Helix instances");
-                        return;
-                    }
-                    for instance in instances {
-                        print_instnace(&instance);
-                        println!();
-                    }
-                }
-                Err(e) => {
-                    println!("{} {}", "Failed to list instances:".red().bold(), e);
-                }
-            }
-        }
-
-        CommandType::Stop(command) => {
-            let instance_manager = InstanceManager::new().unwrap();
-            match instance_manager.list_instances() {
-                Ok(instances) => {
-                    if !instance_manager.running_instances().unwrap() {
-                        println!("{}", "No running Helix instances".bold());
-                        return;
-                    }
-                    if command.all {
-                        println!("{}", "Stopping all running Helix instances".bold());
-                        instances.iter().for_each(|instance| {
-                            if instance.running {
-                                match instance_manager.stop_instance(instance.id.as_str()) {
-                                    Ok(_) => {
-                                        println!(
-                                            "└── {} {}",
-                                            "ID:".yellow().bold(),
-                                            instance.id.yellow().bold()
-                                        );
-                                    }
-                                    Err(e) => {
-                                        println!(
-                                            "{} {}, {}",
-                                            "Failed to stop instance:".red().bold(),
-                                            instance.id.red().bold(),
-                                            e,
-                                        );
-                                    }
-                                }
-                            }
-                        });
-                    } else if let Some(instance_id) = command.instance {
-                        match instance_manager.stop_instance(&instance_id) {
-                            Ok(false) => {
-                                println!(
-                                    "{} {}",
-                                    "Instance is not running".yellow().bold(),
-                                    instance_id
-                                )
-                            }
-                            Ok(true) => {
-                                println!("{} {}", "Stopped instance".green().bold(), instance_id)
-                            }
-                            Err(e) => println!("{} {}", "Failed to stop instance:".red().bold(), e),
-                        }
-                    } else {
-                        println!(
-                            "{}",
-                            "Please specify --all or provide an instance ID\n"
-                                .yellow()
-                                .bold()
-                        );
-                        println!("Available instances (green=running, yellow=stopped): ");
-                        for instance in instances {
-                            print_instnace(&instance);
-                        }
-                    }
-=======
->>>>>>> 9291bb43
-                }
-                Err(e) => {
-                    println!("{} {}", "Error:".red().bold(), e);
-                    return;
-                }
-            };
-
-            if !command.remote {
-                let code = match compile_and_build_helix(path, &output, files) {
-                    Ok(code) => code,
-                    Err(_) => return,
-                };
-
-                if command.cluster.is_some() &&
-                    (command.path.is_some() || Path::new(&format!("./{}", DB_DIR)).is_dir())
-                {
-                    match redeploy_helix(command.cluster.unwrap(), code) {
-                        Ok(_) => {}
-                        Err(_) => return,
-                    }
-                    return;
-                }
-
-                // -- helix deploy --
-                if command.cluster.is_none() &&
-                    (command.path.is_some() || Path::new(&format!("./{}", DB_DIR)).is_dir())
-                {
-                    match deploy_helix(port, code, None) {
-                        Ok(_) => {}
-                        Err(_) => return,
-                    }
-                    return;
-                }
-            } else {
-                if let Some(cluster) = command.cluster {
-                    match redeploy_helix_remote(cluster, path, files).await {
-                        Ok(_) => {}
-                        Err(_) => return,
-                    }
-                } else {
-                    println!("{}",
-                        "Need to pass in a cluster id when redeploying a remote instance!"
-                        .red().bold()
-                    );
-                    return;
-                }
-            }
-        }
-
-        CommandType::Update => {
-            match check_helix_installation() {
-                Some(_) => {} // container path
-                None => {
-                    println!(
-                        "{}",
-                        "Helix is not installed. Please run `helix install` first."
-                        .red()
-                        .bold()
-                    );
-                    return;
-                }
-            };
-
-            let repo_path = {
-                let home_dir = match dirs::home_dir() {
-                    Some(dir) => dir,
-                    None => {
-                        println!("{}", "Could not determine home directory".red().bold());
-                        return;
-                    }
-                };
-                home_dir.join(".helix/repo/helix-db/helixdb")
-            };
-
-            if !check_cargo_version() {
-                match Command::new("rustup").arg("update").output() {
-                    Ok(_) => println!("{}", "Updating cargo!".green().bold()),
-                    Err(e) => println!("{} {}", "Error updating cargo!", e),
-                }
-            } else {
-                println!("{}", "cargo up-to-date!".green().bold());
-            }
-
-            let local_cli_version = match get_cli_version() {
-                Ok(val) => val,
-                Err(e) => {
-                    println!("{} {}",
-                        "Failed fetching the local cli version".red().bold(),
-                        e
-                    );
-                    return;
-                }
-            };
-            let local_helix_version = match get_crate_version(&repo_path) {
-                Ok(val) => val,
-                Err(e) => {
-                    println!("{} {}",
-                        "Failed fetching the local db version".red().bold(),
-                        e
-                    );
-                    return;
-                }
-            };
-            let remote_helix_version = get_remote_helix_version().await.unwrap();
-            println!(
-                "{} {}, {} {}, {} {}",
-                "local helix-cli version:",
-                local_cli_version,
-                "local helix-db version:",
-                local_helix_version,
-                "remote helix version:",
-                remote_helix_version,
-            );
-
-            if local_helix_version < remote_helix_version {
-                let mut runner = Command::new("git");
-                runner.arg("reset");
-                runner.arg("--hard");
-                runner.current_dir(&repo_path);
-                match runner.output() {
-                    Ok(_) => {}
-                    Err(e) => {
-                        println!(
-                            "{} {}",
-                            "Error while reseting installed helix-db version:"
-                            .red()
-                            .bold(),
-                            e
-                        );
-                        return;
-                    }
-                }
-
-                match Command::new("git").arg("pull").current_dir(&repo_path).output() {
-                    Ok(_) => println!(
-                        "{}",
-                        "New helix-db version successfully pulled!".green().bold()
-                    ),
-                    Err(e) => {
-                        println!(
-                            "{} {}",
-                            "Error while pulling new helix-db version:".red().bold(),
-                            e
-                        );
-                        return;
-                    }
-                }
-
-                match get_n_helix_cli() {
-                    Ok(_) => println!(
-                        "{}",
-                        "New helix-cli version successfully installed!"
-                        .green()
-                        .bold()
-                    ),
-                    Err(e) => {
-                        println!(
-                            "{} {}",
-                            "Error while installing new helix-cli version:".red().bold(),
-                            e
-                        );
-                        return;
-                    }
-                }
-            } else {
-                println!("{}", "HelixDB is up to date!".green().bold());
-            }
-        }
-
         CommandType::Compile(command) => {
             let path = if let Some(p) = &command.path {
                 p
@@ -1091,8 +355,8 @@
             let mut generated_rust_code = String::new();
             match write!(&mut generated_rust_code, "{}", analyzed_source) {
                 Ok(_) => sp.stop_with_message(format!(
-                        "{}",
-                        "Successfully transpiled queries".green().bold()
+                    "{}",
+                    "Successfully transpiled queries".green().bold()
                 )),
                 Err(e) => {
                     println!("{}", "Failed to transpile queries".red().bold());
@@ -1183,11 +447,11 @@
             let repo_path = {
                 // check if helix repo exists
                 let home_dir = match dirs::home_dir() {
-                        Some(dir) => dir,
-                        None => {
-                            println!("{}", "Could not determine home directory".red().bold());
-                            return;
-                        }
+                    Some(dir) => dir,
+                    None => {
+                        println!("{}", "Could not determine home directory".red().bold());
+                        return;
+                    }
                 };
                 home_dir.join(".helix/repo")
             };
@@ -1226,9 +490,7 @@
             runner.arg("clone");
             runner.arg("https://github.com/HelixDB/helix-db.git");
             if command.dev {
-                runner
-                    .arg("--branch")
-                    .arg("dev");
+                runner.arg("--branch").arg("dev");
             }
             runner.current_dir(&repo_path);
 
@@ -1312,7 +574,7 @@
                         println!();
                     }
                 }
-                Err(e) => println!("{} {}", "Failed to list instances:".red().bold(), e)
+                Err(e) => println!("{} {}", "Failed to list instances:".red().bold(), e),
             }
         }
 
@@ -1356,8 +618,9 @@
                                     cluster_id
                                 )
                             }
-                            Ok(true) =>
-                                println!("{} {}", "Stopped instance".green().bold(), cluster_id),
+                            Ok(true) => {
+                                println!("{} {}", "Stopped instance".green().bold(), cluster_id)
+                            }
                             Err(e) => println!("{} {}", "Failed to stop instance:".red().bold(), e),
                         }
                     } else {
@@ -1484,46 +747,47 @@
             }
         }
 
-        CommandType::Version => {
-            match check_helix_installation() {
-                Some(_) => {
-                    let repo_path = {
-                        let home_dir = match dirs::home_dir() {
-                            Some(dir) => dir,
-                            None => {
-                                println!("{}",
-                                    "helix-db: not installed (could not determine home directory)"
-                                    .red().bold()
+        CommandType::Version => match check_helix_installation() {
+            Some(_) => {
+                let repo_path = {
+                    let home_dir = match dirs::home_dir() {
+                        Some(dir) => dir,
+                        None => {
+                            println!(
+                                "{}",
+                                "helix-db: not installed (could not determine home directory)"
+                                    .red()
+                                    .bold()
+                            );
+                            return;
+                        }
+                    };
+                    home_dir.join(".helix/repo/helix-db/helix-db")
+                };
+
+                match get_crate_version(repo_path) {
+                    Ok(local_db_version) => {
+                        let local_cli_version = match get_cli_version() {
+                            Ok(val) => val,
+                            Err(e) => {
+                                println!(
+                                    "{} {}",
+                                    "Error while fetching the local cli version!".red().bold(),
+                                    e
                                 );
                                 return;
                             }
                         };
-                        home_dir.join(".helix/repo/helix-db/helix-db")
-                    };
-
-                    match get_crate_version(repo_path) {
-                        Ok(local_db_version) => {
-                            let local_cli_version = match get_cli_version() {
-                                Ok(val) => val,
-                                Err(e) => {
-                                    println!("{} {}",
-                                        "Error while fetching the local cli version!".red().bold(),
-                                        e
-                                    );
-                                    return;
-                                }
-                            };
-                            println!(
-                                "helix-cli version: {}, helix-db version: {}",
-                                local_cli_version, local_db_version
-                            );
-                        }
-                        Err(_) => println!("helix-db: installed but version could not be determined"),
-                    }
-                }
-                None => println!("helix-db: not installed (run 'helix install' to install)"),
-            }
-        }
+                        println!(
+                            "helix-cli version: {}, helix-db version: {}",
+                            local_cli_version, local_db_version
+                        );
+                    }
+                    Err(_) => println!("helix-db: installed but version could not be determined"),
+                }
+            }
+            None => println!("helix-db: not installed (run 'helix install' to install)"),
+        },
 
         CommandType::Visualize(command) => {
             let instance_manager = InstanceManager::new().unwrap();
@@ -1614,4 +878,4 @@
             }
         }
     }
-}
+}