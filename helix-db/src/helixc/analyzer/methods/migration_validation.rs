use crate::{
    helixc::{
        analyzer::analyzer::Ctx,
        generator::{
            migrations::{
                GeneratedMigration, GeneratedMigrationItemMapping,
                GeneratedMigrationPropertyMapping,
            },
            utils::{GenRef, GeneratedValue, Separator},
        },
        parser::helix_parser::{
            FieldValueType, Migration, MigrationItem, MigrationPropertyMapping,
        },
    },
    protocol::value::Value,
};

pub(crate) fn validate_migration(ctx: &mut Ctx, migration: &Migration) {
    // check from version exists
    if !ctx
        .all_schemas
        .inner()
        .contains_key(&migration.from_version.1)
    {
        // schema error - version does not exist
    }
    // check to version exists and is 1 greater than from version
    if !ctx
        .all_schemas
        .inner()
        .contains_key(&migration.to_version.1)
    {
        // schema error - version does not exist
    }

    let (from_node_fields, from_edge_fields, from_vector_fields) = ctx
        .all_schemas
        .inner()
        .get(&migration.from_version.1)
        .unwrap();
    let (to_node_fields, to_edge_fields, to_vector_fields) = ctx
        .all_schemas
        .inner()
        .get(&migration.to_version.1)
        .unwrap();

    // for each migration item mapping
    let mut item_mappings = Vec::new();
    for item in &migration.body {
        // // get from fields and to fields and check they exist in respective versions
        // println!("item: {:?}", item);

        let from_fields = match match &item.from_item {
            (_, MigrationItem::Node(node)) => from_node_fields.get(node.as_str()),
            (_, MigrationItem::Edge(edge)) => from_edge_fields.get(edge.as_str()),
            (_, MigrationItem::Vector(vector)) => from_vector_fields.get(vector.as_str()),
        } {
            Some(fields) => fields,
            None => {
                // schema error - item does not exist
                println!(
                    "item does not exist: {:?}, {:?}",
                    item.from_item, from_node_fields
                );
                panic!("item does not exist");
            }
        };

        let to_fields = match match &item.to_item {
            (_, MigrationItem::Node(node)) => to_node_fields.get(node.as_str()),
            (_, MigrationItem::Edge(edge)) => to_edge_fields.get(edge.as_str()),
            (_, MigrationItem::Vector(vector)) => to_vector_fields.get(vector.as_str()),
        } {
            Some(fields) => fields,
            None => {
                // schema error - item does not exist
                panic!("item does not exist");
            }
        };

        // for now assert that from and to fields are the same type
        // TODO: add support for migrating actual item types
        if item.from_item.1 != item.to_item.1 {
            // schema error - item types do not match
            panic!("item types do not match");
        }

        let mut generated_migration_item_mapping = GeneratedMigrationItemMapping {
            from_item: item.from_item.1.inner().to_string(),
            to_item: item.to_item.1.inner().to_string(),
            remappings: Vec::new(),
            should_spread: true,
        };

        for MigrationPropertyMapping {
            property_name,
            property_value,
            default,
            cast,
            loc: _,
        } in &item.remappings
        {
<<<<<<< HEAD

=======
>>>>>>> 4c87755f
            // check the new property exists in to version schema
            let to_property_field = match to_fields.get(property_name.1.as_str()) {
                Some(field) => field,
                None => {
                    // schema error - property does not exist in to version
                    panic!("property does not exist in to version");
                }
            };

            // check the property value is valid for the new field type

            match &property_value.value {
                // if property value is a literal, check it is valid for the new field type
                FieldValueType::Literal(literal) => {
                    if to_property_field.field_type != *literal {
                        // schema error - property value is not valid for the new field type
                        panic!("property value is not valid for the new field type");
                    }
                }
                FieldValueType::Identifier(identifier) => {
                    // check the identifier is valid for the new field type
                    if from_fields.get(identifier.as_str()).is_none() {
                        // schema error - identifier does not exist in from version
                        panic!("identifier does not exist in from version");
                    }
                }
                _ => todo!(),
            }

            // check default value is valid for the new field type
            if let Some(default) = &default
                && to_property_field.field_type != *default {
                    // schema error - default value is not valid for the new field type
                    panic!("default value is not valid for the new field type");
            }

            // check the cast is valid for the new field type
            if let Some(cast) = &cast
                && to_property_field.field_type != cast.cast_to {
                    // schema error - cast is not valid for the new field type
                    panic!("cast is not valid for the new field type");
            }

            // // warnings if name is same
            // // warnings if numeric type cast is smaller than existing type

            // generate migration

            match &cast {
                Some(cast) => {
                    generated_migration_item_mapping
                        .remappings
                        .push(Separator::Semicolon(
                            GeneratedMigrationPropertyMapping::FieldTypeCast {
                                field: GeneratedValue::Literal(GenRef::Literal(
                                    property_name.1.to_string(),
                                )),
                                cast: cast.cast_to.clone().into(),
                            },
                        ))
                }

                None => {
                    match &property_value.value {
                        FieldValueType::Literal(literal) => {
                            if to_property_field.field_type != *literal {
                                // schema error - property value is not valid for the new field type
                                panic!("property value is not valid for the new field type");
                            }
                            generated_migration_item_mapping
                                .remappings
                                .push(Separator::Semicolon(
                                    GeneratedMigrationPropertyMapping::FieldAdditionFromValue {
                                        new_field_name: GeneratedValue::Literal(GenRef::Literal(
                                            property_name.1.to_string(),
                                        )),
                                        new_field_type: to_property_field.field_type.clone(),
                                        value: GeneratedValue::Literal(match literal {
                                            Value::String(s) => GenRef::Literal(s.to_string()),
                                            other => GenRef::Std(other.to_string()),
                                        }),
                                    },
                                ));
                        }
                        FieldValueType::Identifier(identifier) => {
                            if from_fields.get(identifier.as_str()).is_none() {
                                // schema error - identifier does not exist in from version
                                panic!("identifier does not exist in from version");
                            }
                            generated_migration_item_mapping
                                .remappings
                                .push(Separator::Semicolon(
                                    GeneratedMigrationPropertyMapping::FieldAdditionFromOldField {
                                        old_field: match &property_value.value {
                                            FieldValueType::Literal(literal) => {
                                                GeneratedValue::Literal(GenRef::Literal(
                                                    literal.to_string(),
                                                ))
                                            }
                                            FieldValueType::Identifier(identifier) => {
                                                GeneratedValue::Identifier(GenRef::Literal(
                                                    identifier.to_string(),
                                                ))
                                            }
                                            _ => todo!(),
                                        },
                                        new_field: GeneratedValue::Literal(GenRef::Literal(
                                            property_name.1.to_string(),
                                        )),
                                    },
                                ));
                        }
                        _ => todo!(),
                    }
                }
            };
        }

        item_mappings.push(generated_migration_item_mapping);
    }

    ctx.output.migrations.push(GeneratedMigration {
        from_version: migration.from_version.1.to_string(),
        to_version: migration.to_version.1.to_string(),
        body: item_mappings,
    });
}<|MERGE_RESOLUTION|>--- conflicted
+++ resolved
@@ -100,10 +100,6 @@
             loc: _,
         } in &item.remappings
         {
-<<<<<<< HEAD
-
-=======
->>>>>>> 4c87755f
             // check the new property exists in to version schema
             let to_property_field = match to_fields.get(property_name.1.as_str()) {
                 Some(field) => field,
