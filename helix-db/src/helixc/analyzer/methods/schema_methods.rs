--- conflicted
+++ resolved
@@ -16,14 +16,10 @@
 
 impl<'a> SchemaVersionMap<'a> {
     pub fn get_latest(&self) -> (FieldLookup<'a>, FieldLookup<'a>, FieldLookup<'a>) {
-<<<<<<< HEAD
-        self.0.get(self.0.keys().max().unwrap()).unwrap().clone()
-=======
         self.0
             .get(self.0.keys().max().unwrap_or(&1))
             .unwrap_or(&(HashMap::new(), HashMap::new(), HashMap::new()))
             .clone()
->>>>>>> 4c87755f
     }
 
     pub fn inner(&self) -> &HashMap<usize, (FieldLookup<'a>, FieldLookup<'a>, FieldLookup<'a>)> {
