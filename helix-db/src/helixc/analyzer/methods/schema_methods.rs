use std::{borrow::Cow, collections::HashMap};

use crate::helixc::{
    analyzer::{analyzer::Ctx, error_codes::ErrorCode, errors::push_schema_err},
    parser::{
        helix_parser::{Field, FieldPrefix, FieldType, Source},
        location::Loc,
    },
};

type FieldLookup<'a> = HashMap<&'a str, HashMap<&'a str, Cow<'a, Field>>>;

pub(crate) struct SchemaVersionMap<'a>(HashMap<usize, (FieldLookup<'a>, FieldLookup<'a>, FieldLookup<'a>)>);

impl<'a> SchemaVersionMap<'a> {
    pub fn get_latest(&self) -> (FieldLookup<'a>, FieldLookup<'a>, FieldLookup<'a>) {
        self.0.get(&self.0.keys().max().unwrap()).unwrap().clone()
    }

    pub fn inner(&self) -> &HashMap<usize, (FieldLookup<'a>, FieldLookup<'a>, FieldLookup<'a>)> {
        &self.0
    }
}


pub(crate) fn build_field_lookups<'a>(
    src: &'a Source,
) -> SchemaVersionMap<'a> {
    SchemaVersionMap(src.get_schemas_in_order()
        .iter()
<<<<<<< HEAD
        .map(|n| {
            let mut props = n
                .fields
                .iter()
                .map(|f| (f.name.as_str(), Cow::Borrowed(f)))
                .collect::<HashMap<&str, Cow<'a, Field>>>();
            props.insert(
                "id",
                Cow::Owned(Field {
                    prefix: FieldPrefix::Empty,
                    defaults: None,
                    name: "id".to_string(),
                    field_type: FieldType::Uuid,
                    loc: Loc::empty(),
                }),
            );
            (n.name.1.as_str(), props)
        })
        .collect();
=======
        .map(|schema| {
            let node_fields = schema
                .node_schemas
                .iter()
                .map(|n| {
                    (
                        n.name.1.as_str(),
                        n.fields
                            .iter()
                            .map(|f| (f.name.as_str(), Cow::Borrowed(f)))
                            .collect::<HashMap<&str, Cow<'a, Field>>>(),
                    )
                })
                .collect();
>>>>>>> 62c5fd22

            let edge_fields = schema
                .edge_schemas
                .iter()
                .map(|e| {
                    let mut props: HashMap<_, _> = e
                        .properties
                        .as_ref()
                        .map(|v| {
                            v.iter()
                                .map(|f| (f.name.as_str(), Cow::Borrowed(f)))
                                .collect()
                        })
                        .unwrap_or_default();
                    props.insert(
                        "id",
                        Cow::Owned(Field {
                            prefix: FieldPrefix::Empty,
                            defaults: None,
                            name: "id".to_string(),
                            field_type: FieldType::Uuid,
                            loc: Loc::empty(),
                        }),
                    );
                    (e.name.1.as_str(), props)
                })
                .collect();

            let vector_fields = schema
                .vector_schemas
                .iter()
                .map(|v| {
                    let mut props = v
                        .fields
                        .iter()
                        .map(|f| (f.name.as_str(), Cow::Borrowed(f)))
                        .collect::<HashMap<&str, Cow<'a, Field>>>();
                    props.insert(
                        "id",
                        Cow::Owned(Field {
                            prefix: FieldPrefix::Empty,
                            defaults: None,
                            name: "id".to_string(),
                            field_type: FieldType::Uuid,
                            loc: Loc::empty(),
                        }),
                    );
                    (v.name.as_str(), props)
                })
                .collect();

            (schema.version.1, (node_fields, edge_fields, vector_fields))
        })
        .collect())
}

pub(crate) fn check_schema(ctx: &mut Ctx) {
    for edge in &ctx.src.get_latest_schema().edge_schemas {
        if !ctx.node_set.contains(edge.from.1.as_str())
            && !ctx.vector_set.contains(edge.from.1.as_str())
        {
            push_schema_err(
                ctx,
                edge.from.0.clone(),
                ErrorCode::E106,
                format!(
                    "use of undeclared node or vector type `{}` in schema",
                    edge.from.1
                ),
                Some(format!(
                    "declare `{}` in the schema before using it in an edge",
                    edge.from.1
                )),
            );
        }
        if !ctx.node_set.contains(edge.to.1.as_str())
            && !ctx.vector_set.contains(edge.to.1.as_str())
        {
            push_schema_err(
                ctx,
                edge.to.0.clone(),
                ErrorCode::E106,
                format!(
                    "use of undeclared node or vector type `{}` in schema",
                    edge.to.1
                ),
                Some(format!(
                    "declare `{}` in the schema before using it in an edge",
                    edge.to.1
                )),
            );
        }
        if let Some(v) = edge.properties.as_ref() {
            v.iter().for_each(|f| {
                if f.name.to_lowercase() == "id" {
                    push_schema_err(
                        ctx,
                        f.loc.clone(),
                        ErrorCode::E204,
                        format!("field `{}` is a reserved field name", f.name),
                        Some("rename the field".to_string()),
                    );
                }
            })
        }
        ctx.output.edges.push(edge.clone().into());
    }
    for node in &ctx.src.get_latest_schema().node_schemas {
        node.fields.iter().for_each(|f| {
            if f.name.to_lowercase() == "id" {
                push_schema_err(
                    ctx,
                    f.loc.clone(),
                    ErrorCode::E204,
                    format!("field `{}` is a reserved field name", f.name),
                    Some("rename the field".to_string()),
                );
            }
        });
        ctx.output.nodes.push(node.clone().into());
    }
    for vector in &ctx.src.get_latest_schema().vector_schemas {
        vector.fields.iter().for_each(|f: &Field| {
            if f.name.to_lowercase() == "id" {
                push_schema_err(
                    ctx,
                    f.loc.clone(),
                    ErrorCode::E204,
                    format!("field `{}` is a reserved field name", f.name),
                    Some("rename the field".to_string()),
                );
            }
        });
        ctx.output.vectors.push(vector.clone().into());
    }
}<|MERGE_RESOLUTION|>--- conflicted
+++ resolved
@@ -28,27 +28,6 @@
 ) -> SchemaVersionMap<'a> {
     SchemaVersionMap(src.get_schemas_in_order()
         .iter()
-<<<<<<< HEAD
-        .map(|n| {
-            let mut props = n
-                .fields
-                .iter()
-                .map(|f| (f.name.as_str(), Cow::Borrowed(f)))
-                .collect::<HashMap<&str, Cow<'a, Field>>>();
-            props.insert(
-                "id",
-                Cow::Owned(Field {
-                    prefix: FieldPrefix::Empty,
-                    defaults: None,
-                    name: "id".to_string(),
-                    field_type: FieldType::Uuid,
-                    loc: Loc::empty(),
-                }),
-            );
-            (n.name.1.as_str(), props)
-        })
-        .collect();
-=======
         .map(|schema| {
             let node_fields = schema
                 .node_schemas
@@ -63,7 +42,6 @@
                     )
                 })
                 .collect();
->>>>>>> 62c5fd22
 
             let edge_fields = schema
                 .edge_schemas
