//! Semantic analyzer for Helix‑QL.
use crate::helixc::{
    analyzer::{
        diagnostic::Diagnostic,
        methods::{
            query_validation::validate_query,
            schema_methods::{build_field_lookups, check_schema},
        },
<<<<<<< HEAD
=======
        types::Type,
>>>>>>> 362feb34
    },
    generator::generator_types::Source as GeneratedSource,
    parser::helix_parser::{EdgeSchema, Field, Source},
};
use std::{
    borrow::Cow,
    collections::{HashMap, HashSet},
};

pub fn analyze(src: &Source) -> (Vec<Diagnostic>, GeneratedSource) {
    let mut ctx = Ctx::new(src);
    ctx.check_schema();
    ctx.check_queries();
    (ctx.diagnostics, ctx.output)
}

/// Internal working context shared by all passes.
pub(crate) struct Ctx<'a> {
    pub(super) src: &'a Source,

    /// Quick look‑ups
    pub(super) node_set: HashSet<&'a str>,
    pub(super) vector_set: HashSet<&'a str>,
    pub(super) edge_map: HashMap<&'a str, &'a EdgeSchema>,
    pub(super) node_fields: HashMap<&'a str, HashMap<&'a str, Cow<'a, Field>>>,
    pub(super) edge_fields: HashMap<&'a str, HashMap<&'a str, Cow<'a, Field>>>,
    pub(super) vector_fields: HashMap<&'a str, HashMap<&'a str, Cow<'a, Field>>>,
    pub(super) diagnostics: Vec<Diagnostic>,
    pub(super) output: GeneratedSource,
}

impl<'a> Ctx<'a> {
    pub(super) fn new(src: &'a Source) -> Self {
        // Build field look‑ups once
        let (node_fields, edge_fields, vector_fields) = build_field_lookups(src);

        let mut output = GeneratedSource::default();
        output.src = src.source.clone();

        Self {
            node_set: src.node_schemas.iter().map(|n| n.name.1.as_str()).collect(),
            vector_set: src.vector_schemas.iter().map(|v| v.name.as_str()).collect(),
            edge_map: src
                .edge_schemas
                .iter()
                .map(|e| (e.name.1.as_str(), e))
                .collect(),
            node_fields,
            edge_fields,
            vector_fields,
            src,
            diagnostics: Vec::new(),
            output,
        }
    }

<<<<<<< HEAD
=======
    pub(super) fn get_item_fields(&self, item_type: &Type) -> Option<&HashMap<&str, Cow<Field>>> {
        match item_type {
            Type::Node(Some(node_type)) | Type::Nodes(Some(node_type)) => {
                self.node_fields.get(node_type.as_str())
            }
            Type::Edge(Some(edge_type)) | Type::Edges(Some(edge_type)) => {
                self.edge_fields.get(edge_type.as_str())
            }
            Type::Vector(Some(vector_type)) | Type::Vectors(Some(vector_type)) => {
                self.vector_fields.get(vector_type.as_str())
            }
            _ => None,
        }
    }

>>>>>>> 362feb34
    // ---------- Pass #1: schema --------------------------
    /// Validate that every edge references declared node types.
    pub(super) fn check_schema(&mut self) {
        check_schema(self);
    }

    // ---------- Pass #2: queries -------------------------
    pub(super) fn check_queries(&mut self) {
        for q in &self.src.queries {
            validate_query(self, q);
        }
    }
}<|MERGE_RESOLUTION|>--- conflicted
+++ resolved
@@ -6,10 +6,7 @@
             query_validation::validate_query,
             schema_methods::{build_field_lookups, check_schema},
         },
-<<<<<<< HEAD
-=======
         types::Type,
->>>>>>> 362feb34
     },
     generator::generator_types::Source as GeneratedSource,
     parser::helix_parser::{EdgeSchema, Field, Source},
@@ -66,8 +63,6 @@
         }
     }
 
-<<<<<<< HEAD
-=======
     pub(super) fn get_item_fields(&self, item_type: &Type) -> Option<&HashMap<&str, Cow<Field>>> {
         match item_type {
             Type::Node(Some(node_type)) | Type::Nodes(Some(node_type)) => {
@@ -83,7 +78,6 @@
         }
     }
 
->>>>>>> 362feb34
     // ---------- Pass #1: schema --------------------------
     /// Validate that every edge references declared node types.
     pub(super) fn check_schema(&mut self) {
