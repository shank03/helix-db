use crate::{
    debug_println,
    helix_engine::{
        graph_core::ops::{
            bm25::search_bm25::SearchBM25Adapter,
            g::G,
            in_::{
                in_::{InAdapter, InNodesIterator},
                in_e::{InEdgesAdapter, InEdgesIterator},
            },
            out::{
                out::{OutAdapter, OutNodesIterator},
                out_e::{OutEdgesAdapter, OutEdgesIterator},
            },
            source::{add_e::EdgeType, e_from_type::EFromType, n_from_type::NFromType},
            tr_val::{Traversable, TraversalVal},
            vectors::search::SearchVAdapter,
        },
        storage_core::storage_core::HelixGraphStorage,
        types::GraphError,
        vector_core::vector::HVector,
    },
    helix_gateway::{
        embedding_providers::embedding_providers::{EmbeddingModel, get_embedding_model},
        mcp::mcp::{MCPConnection, MCPHandler, MCPHandlerSubmission, MCPToolInput, McpBackend},
    },
    protocol::{response::Response, return_values::ReturnValue, value::Value},
    utils::label_hash::hash_label,
};
use heed3::RoTxn;
use helix_macros::{mcp_handler, tool_calls};
use serde::Deserialize;
use std::sync::Arc;

#[derive(Debug, Deserialize)]
#[serde(rename_all = "snake_case")]
#[serde(tag = "tool_name", content = "args")]
pub enum ToolArgs {
    OutStep {
        edge_label: String,
        edge_type: EdgeType,
        filter: Option<FilterTraversal>,
    },
    OutEStep {
        edge_label: String,
        filter: Option<FilterTraversal>,
    },
    InStep {
        edge_label: String,
        edge_type: EdgeType,
        filter: Option<FilterTraversal>,
    },
    InEStep {
        edge_label: String,
        filter: Option<FilterTraversal>,
    },
    NFromType {
        node_type: String,
    },
    EFromType {
        edge_type: String,
    },
    FilterItems {
        properties: Option<Vec<(String, String)>>,
        filter_traversals: Option<Vec<ToolArgs>>,
    },
}

#[derive(Debug, Deserialize)]
#[serde(rename_all = "snake_case")]
pub struct FilterProperties {
    pub key: String,
    pub value: Value,
    pub operator: Option<Operator>,
}

#[derive(Debug, Deserialize, Clone)]
pub enum Operator {
    #[serde(rename = "==")]
    Eq,
    #[serde(rename = "!=")]
    Neq,
    #[serde(rename = ">")]
    Gt,
    #[serde(rename = "<")]
    Lt,
    #[serde(rename = ">=")]
    Gte,
    #[serde(rename = "<=")]
    Lte,
}

impl Operator {
    pub fn execute(&self, value1: &Value, value2: &Value) -> bool {
        debug_println!("operating on value1: {:?}, value2: {:?}", value1, value2);
        match self {
            Operator::Eq => *value1 == *value2,
            Operator::Neq => *value1 != *value2,
            Operator::Gt => *value1 > *value2,
            Operator::Lt => *value1 < *value2,
            Operator::Gte => *value1 >= *value2,
            Operator::Lte => *value1 <= *value2,
        }
    }
}

#[derive(Debug, Deserialize)]
#[serde(rename_all = "snake_case")]
pub struct FilterTraversal {
    pub properties: Option<Vec<FilterProperties>>,
    pub filter_traversals: Option<Vec<ToolArgs>>,
}

#[tool_calls]
trait McpTools<'a> {
    fn out_step(
        &'a self,
        txn: &'a RoTxn,
        connection: &'a MCPConnection,
        edge_label: String,
        edge_type: EdgeType,
    ) -> Result<Vec<TraversalVal>, GraphError>;

    fn out_e_step(
        &'a self,
        txn: &'a RoTxn,
        connection: &'a MCPConnection,
        edge_label: String,
    ) -> Result<Vec<TraversalVal>, GraphError>;

    fn in_step(
        &'a self,
        txn: &'a RoTxn,
        connection: &'a MCPConnection,
        edge_label: String,
        edge_type: EdgeType,
    ) -> Result<Vec<TraversalVal>, GraphError>;

    fn in_e_step(
        &'a self,
        txn: &'a RoTxn,
        connection: &'a MCPConnection,
        edge_label: String,
    ) -> Result<Vec<TraversalVal>, GraphError>;

    fn n_from_type(
        &'a self,
        txn: &'a RoTxn,
        connection: &'a MCPConnection,
        node_type: String,
    ) -> Result<Vec<TraversalVal>, GraphError>;

    fn e_from_type(
        &'a self,
        txn: &'a RoTxn,
        connection: &'a MCPConnection,
        edge_type: String,
    ) -> Result<Vec<TraversalVal>, GraphError>;

    /// filters items based on properies and traversal existence
    /// a node or edge needs to have been search first though
    fn filter_items(
        &'a self,
        txn: &'a RoTxn,
        connection: &'a MCPConnection,
        filter: FilterTraversal,
    ) -> Result<Vec<TraversalVal>, GraphError>;

    /// BM25
    fn search_keyword(
        &'a self,
        txn: &'a RoTxn,
        connection: &'a MCPConnection,
        query: String,
        limit: usize,
    ) -> Result<Vec<TraversalVal>, GraphError>;

    /// HNSW Search with built int embedding model
    fn search_vector_text(
        &'a self,
        txn: &'a RoTxn,
        connection: &'a MCPConnection,
        query: String,
    ) -> Result<Vec<TraversalVal>, GraphError>;
}

impl<'a> McpTools<'a> for McpBackend {
    fn out_step(
        &'a self,
        txn: &'a RoTxn,
        connection: &'a MCPConnection,
        edge_label: String,
        edge_type: EdgeType,
    ) -> Result<Vec<TraversalVal>, GraphError> {
        let db = Arc::clone(&self.db);

        let iter = connection
            .iter
            .clone()
            .filter_map(move |item| {
                let edge_label_hash = hash_label(&edge_label, None);
                let prefix = HelixGraphStorage::out_edge_key(&item.id(), &edge_label_hash);
                match db
                    .out_edges_db
                    .lazily_decode_data()
                    .get_duplicates(txn, &prefix)
                {
                    Ok(Some(iter)) => Some(OutNodesIterator {
                        iter,
                        storage: Arc::clone(&db),
                        edge_type: edge_type.clone(),
                        txn,
                    }),
                    Ok(None) => None,
                    Err(e) => {
                        println!("{} Error getting out edges: {:?}", line!(), e);
                        // return Err(e);
                        None
                    }
                }
            })
            .flatten();

        let result = iter.take(100).collect();
        debug_println!("result: {:?}", result);
        result
    }

    fn out_e_step(
        &'a self,
        txn: &'a RoTxn,
        connection: &'a MCPConnection,
        edge_label: String,
    ) -> Result<Vec<TraversalVal>, GraphError> {
        let db = Arc::clone(&self.db);

        let iter = connection
            .iter
            .clone()
            .filter_map(move |item| {
                let edge_label_hash = hash_label(&edge_label, None);
                let prefix = HelixGraphStorage::out_edge_key(&item.id(), &edge_label_hash);
                match db
                    .out_edges_db
                    .lazily_decode_data()
                    .get_duplicates(txn, &prefix)
                {
                    Ok(Some(iter)) => Some(OutEdgesIterator {
                        iter,
                        storage: Arc::clone(&db),
                        txn,
                    }),
                    Ok(None) => None,
                    Err(e) => {
                        println!("{} Error getting out edges: {:?}", line!(), e);
                        // return Err(e);
                        None
                    }
                }
            })
            .flatten();

        let result = iter.take(100).collect();
        debug_println!("result: {:?}", result);
        result
    }

    fn in_step(
        &'a self,
        txn: &'a RoTxn,
        connection: &'a MCPConnection,
        edge_label: String,
        edge_type: EdgeType,
    ) -> Result<Vec<TraversalVal>, GraphError> {
        let db = Arc::clone(&self.db);

        let iter = connection
            .iter
            .clone()
            .filter_map(move |item| {
                let edge_label_hash = hash_label(&edge_label, None);
                let prefix = HelixGraphStorage::in_edge_key(&item.id(), &edge_label_hash);
                match db
                    .in_edges_db
                    .lazily_decode_data()
                    .get_duplicates(txn, &prefix)
                {
                    Ok(Some(iter)) => Some(InNodesIterator {
                        iter,
                        storage: Arc::clone(&db),
                        edge_type: edge_type.clone(),
                        txn,
                    }),
                    Ok(None) => None,
                    Err(e) => {
                        println!("{} Error getting out edges: {:?}", line!(), e);
                        // return Err(e);
                        None
                    }
                }
            })
            .flatten();

        let result = iter.take(100).collect();
        debug_println!("result: {:?}", result);
        result
    }

    fn in_e_step(
        &'a self,
        txn: &'a RoTxn,
        connection: &'a MCPConnection,
        edge_label: String,
    ) -> Result<Vec<TraversalVal>, GraphError> {
        let db = Arc::clone(&self.db);

        let iter = connection
            .iter
            .clone()
            .filter_map(move |item| {
                let edge_label_hash = hash_label(&edge_label, None);
                let prefix = HelixGraphStorage::in_edge_key(&item.id(), &edge_label_hash);
                match db
                    .in_edges_db
                    .lazily_decode_data()
                    .get_duplicates(txn, &prefix)
                {
                    Ok(Some(iter)) => Some(InEdgesIterator {
                        iter,
                        storage: Arc::clone(&db),
                        txn,
                    }),
                    Ok(None) => None,
                    Err(_e) => {
                        debug_println!("{} Error getting out edges: {:?}", line!(), _e);
                        // return Err(e);
                        None
                    }
                }
            })
            .flatten();

        let result = iter.take(100).collect();
        debug_println!("result: {:?}", result);
        result
    }

    fn n_from_type(
        &'a self,
        txn: &'a RoTxn,
        _connection: &'a MCPConnection,
        node_type: String,
    ) -> Result<Vec<TraversalVal>, GraphError> {
        let db = Arc::clone(&self.db);

        let iter = NFromType {
            iter: db.nodes_db.lazily_decode_data().iter(txn).unwrap(),
            label: &node_type,
        };

        let result = iter.take(100).collect::<Result<Vec<_>, _>>();
        debug_println!("result: {:?}", result);
        result
    }

    fn e_from_type(
        &'a self,
        txn: &'a RoTxn,
        _connection: &'a MCPConnection,
        edge_type: String,
    ) -> Result<Vec<TraversalVal>, GraphError> {
        let db = Arc::clone(&self.db);

        let iter = EFromType {
            iter: db.edges_db.lazily_decode_data().iter(txn).unwrap(),
            label: &edge_type,
        };

<<<<<<< HEAD
        let result = iter.take(100).collect::<Result<Vec<_>, _>>();
        debug_println!("result: {:?}", result);
        result
=======
        iter.take(100).collect::<Result<Vec<_>, _>>()
>>>>>>> 0f28a44d
    }

    fn filter_items(
        &'a self,
        txn: &'a RoTxn,
        connection: &'a MCPConnection,
        filter: FilterTraversal,
    ) -> Result<Vec<TraversalVal>, GraphError> {
        let result = _filter_items(Arc::clone(&self.db), txn, connection.iter.clone(), &filter);

        Ok(result)
    }

    fn search_keyword(
        &'a self,
        txn: &'a RoTxn,
        _connection: &'a MCPConnection,
        query: String,
        limit: usize,
    ) -> Result<Vec<TraversalVal>, GraphError> {
        let db = Arc::clone(&self.db);

        let results = G::new(db, txn)
            .search_bm25("mcp search", &query, limit)?
            .collect_to::<Vec<_>>();

        debug_println!("result: {results:?}");

        Ok(results)
    }

    fn search_vector_text(
        &'a self,
        txn: &'a RoTxn,
        _connection: &'a MCPConnection,
        query: String,
    ) -> Result<Vec<TraversalVal>, GraphError> {
        let db = Arc::clone(&self.db);

        let model = get_embedding_model(None, None, None)?;
        let result = model.fetch_embedding(&query);
        let embedding = result?;

        let res = G::new(db, txn)
            .search_v::<fn(&HVector, &RoTxn) -> bool, _>(&embedding, 5, None)
            .collect_to::<Vec<_>>();

        debug_println!("result: {res:?}");
        Ok(res)
    }
}
<<<<<<< HEAD
=======

pub trait FilterValues {
    fn compare(&self, value: &Value, operator: Option<Operator>) -> bool;
}

pub(super) fn _filter_items(
    db: Arc<HelixGraphStorage>,
    txn: &RoTxn,
    iter: impl Iterator<Item = TraversalVal>,
    filter: &FilterTraversal,
) -> Vec<TraversalVal> {
    let db = Arc::clone(&db);

    debug_println!("properties: {:?}", filter);
    debug_println!("filter_traversals: {:?}", filter.filter_traversals);

    let initial_filtered_iter = match &filter.properties {
        Some(properties) => iter
            .filter(move |item| {
                properties.iter().all(|filter| {
                    debug_println!("filter: {:?}", filter);
                    match item.check_property(&filter.key) {
                        Ok(v) => {
                            debug_println!("item value for key: {:?} is {:?}", filter.key, v);
                            match &filter.value {
                                Value::Array(array) => {
                                    debug_println!("array: {:?}", array);
                                    array.iter().any(|value| {
                                        debug_println!("value in array: {:?}", value);
                                        match &filter.operator {
                                            Some(op) => op.execute(&v, value),
                                            None => v.compare(value, None),
                                        }
                                    })
                                }
                                _ => match &filter.operator {
                                    Some(op) => op.execute(&v, &filter.value),
                                    None => v.compare(&filter.value, None),
                                },
                            }
                        }
                        Err(_) => false,
                    }
                })
            })
            .collect::<Vec<_>>(),
        None => iter.collect::<Vec<_>>(),
    };

    debug_println!("iter: {:?}", initial_filtered_iter);

    let result = initial_filtered_iter
        .into_iter()
        .map(move |item| match &filter.filter_traversals {
            Some(filter_traversals) => {
                filter_traversals.iter().all(|filter| {
                    let result = G::new_from(Arc::clone(&db), txn, vec![item.clone()]);
                    match filter {
                        ToolArgs::OutStep {
                            edge_label,
                            edge_type,
                            filter: filter_traversal_filter,
                        } => match filter_traversal_filter {
                            Some(filter_traversal_filter) => !_filter_items(
                                Arc::clone(&db),
                                txn,
                                result
                                    .out(edge_label, edge_type)
                                    .collect_to::<Vec<_>>()
                                    .into_iter(),
                                filter_traversal_filter,
                            )
                            .is_empty(),
                            None => result.out(edge_label, edge_type).next().is_some(),
                        },
                        ToolArgs::OutEStep {
                            edge_label,
                            filter: filter_traversal_filter,
                        } => match filter_traversal_filter {
                            Some(filter_traversal_filter) => !_filter_items(
                                Arc::clone(&db),
                                txn,
                                result.out_e(edge_label).collect_to::<Vec<_>>().into_iter(),
                                filter_traversal_filter,
                            )
                            .is_empty(),
                            None => result.out_e(edge_label).next().is_some(),
                        },
                        ToolArgs::InStep {
                            edge_label,
                            edge_type,
                            filter: filter_traversal_filter,
                        } => match filter_traversal_filter {
                            Some(filter_traversal_filter) => !_filter_items(
                                Arc::clone(&db),
                                txn,
                                result
                                    .in_(edge_label, edge_type)
                                    .collect_to::<Vec<_>>()
                                    .into_iter(),
                                filter_traversal_filter,
                            )
                            .is_empty(),
                            None => result.in_(edge_label, edge_type).next().is_some(),
                        },
                        ToolArgs::InEStep {
                            edge_label,
                            filter: filter_traversal_filter,
                        } => match filter_traversal_filter {
                            Some(filter_traversal_filter) => !_filter_items(
                                Arc::clone(&db),
                                txn,
                                result.in_e(edge_label).collect_to::<Vec<_>>().into_iter(),
                                filter_traversal_filter,
                            )
                            .is_empty(),
                            None => result.in_e(edge_label).next().is_some(),
                        },
                        _ => false,
                    }
                });

                item
            }
            None => item,
        })
        .collect::<Vec<_>>();

    debug_println!("result: {:?}", result);
    result
}
>>>>>>> 0f28a44d
<|MERGE_RESOLUTION|>--- conflicted
+++ resolved
@@ -376,13 +376,9 @@
             label: &edge_type,
         };
 
-<<<<<<< HEAD
         let result = iter.take(100).collect::<Result<Vec<_>, _>>();
         debug_println!("result: {:?}", result);
         result
-=======
-        iter.take(100).collect::<Result<Vec<_>, _>>()
->>>>>>> 0f28a44d
     }
 
     fn filter_items(
@@ -434,8 +430,6 @@
         Ok(res)
     }
 }
-<<<<<<< HEAD
-=======
 
 pub trait FilterValues {
     fn compare(&self, value: &Value, operator: Option<Operator>) -> bool;
@@ -567,4 +561,3 @@
     debug_println!("result: {:?}", result);
     result
 }
->>>>>>> 0f28a44d
