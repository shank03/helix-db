--- conflicted
+++ resolved
@@ -5,12 +5,8 @@
     utils::items::{Edge, Node},
 };
 
-<<<<<<< HEAD
 #[derive(Default)]
-pub struct VersionInfo(HashMap<String, ItemInfo>);
-=======
 pub struct VersionInfo(pub HashMap<String, ItemInfo>);
->>>>>>> 9d39b487
 
 impl VersionInfo {
     pub fn upgrade_to_node_latest(&self, node: Node) -> Node {
